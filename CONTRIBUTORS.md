--- conflicted
+++ resolved
@@ -28,9 +28,6 @@
 UncarvedBlock                  | `uncarvedblock.eth`
 Zoraiz Mahmood                 | `zorz.eth`
 tserg                          | `tserg.eth`
-<<<<<<< HEAD
 cygaar                         | `cygaar.eth`
 Meta0xNull                     | `meta0xnull.eth`
-=======
-sach1r0                        |
->>>>>>> c87657f1
+sach1r0                        |