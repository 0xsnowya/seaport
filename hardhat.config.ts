--- conflicted
+++ resolved
@@ -31,11 +31,7 @@
           viaIR: true,
           optimizer: {
             enabled: true,
-<<<<<<< HEAD
-            runs: 4000,
-=======
             runs: 1000,
->>>>>>> cfdb8e58
           },
         },
       },
