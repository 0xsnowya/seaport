/* eslint-disable no-unused-expressions */
const { expect } = require("chai");
const {
  constants,
  utils: { parseEther, keccak256, toUtf8Bytes },
} = require("ethers");
const { ethers, network } = require("hardhat");
const { faucet, whileImpersonating } = require("./utils/impersonate");
const { merkleTree } = require("./utils/criteria");
const {
  randomHex,
  random128,
  toAddress,
  toKey,
  convertSignatureToEIP2098,
  getBasicOrderParameters,
  getItemETH,
  toBN,
  randomBN,
  toFulfillment,
  toFulfillmentComponents,
  getBasicOrderExecutions,
  buildResolver,
  buildOrderStatus,
  defaultBuyNowMirrorFulfillment,
  defaultAcceptOfferMirrorFulfillment,
} = require("./utils/encoding");
const { randomInt } = require("crypto");
const {
  fixtureERC20,
  fixtureERC721,
  fixtureERC1155,
  seaportFixture,
} = require("./utils/fixtures");

const VERSION = !process.env.REFERENCE ? "1" : "rc.1";

const minRandom = (min) => randomBN(10).add(min);

describe(`Consideration (version: ${VERSION}) — initial test suite`, function () {
  const provider = ethers.provider;
  let zone;
  let marketplaceContract;
  let testERC20;
  let testERC721;
  let testERC1155;
  let testERC1155Two;
  let owner;
  let withBalanceChecks;
  let EIP1271WalletFactory;
  let reenterer;
  let stubZone;
  let conduitController;
  let conduitImplementation;
  let conduitOne;
  let conduitKeyOne;
  let directMarketplaceContract;
  let mintAndApproveERC20;
  let getTestItem20;
  let set721ApprovalForAll;
  let mint721;
  let mint721s;
  let mintAndApprove721;
  let getTestItem721;
  let getTestItem721WithCriteria;
  let set1155ApprovalForAll;
  let mint1155;
  let mintAndApprove1155;
  let getTestItem1155WithCriteria;
  let getTestItem1155;
  let deployNewConduit;
  let createTransferWithApproval;
  let createOrder;
  let createMirrorBuyNowOrder;
  let createMirrorAcceptOfferOrder;
  let checkExpectedEvents;

  const simulateMatchOrders = async (orders, fulfillments, caller, value) => {
    return marketplaceContract
      .connect(caller)
      .callStatic.matchOrders(orders, fulfillments, {
        value,
      });
  };

  const simulateAdvancedMatchOrders = async (
    orders,
    criteriaResolvers,
    fulfillments,
    caller,
    value
  ) => {
    return marketplaceContract
      .connect(caller)
      .callStatic.matchAdvancedOrders(orders, criteriaResolvers, fulfillments, {
        value,
      });
  };

  after(async () => {
    await network.provider.request({
      method: "hardhat_reset",
    });
<<<<<<< HEAD

    const tempConduit = conduitImplementation.attach(tempConduitAddress);
    return tempConduit;
  };

  // Deploys a new contract based on itemType
  const deployContracts = async (itemType) => {
    let tempContract;

    switch (itemType) {
      case 0:
        break;
      case 1: // ERC20
        tempContract = await deployContract("TestERC20", owner.address);
        break;
      case 2: // ERC721
      case 4: // ERC721_WITH_CRITERIA
        tempContract = await deployContract("TestERC721", owner.address);
        break;
      case 3: // ERC1155
      case 5: // ERC1155_WITH_CRITERIA
        tempContract = await deployContract("TestERC1155", owner.address);
        break;
    }
    return tempContract;
  };

  const checkTransferEvent = async (
    tx,
    item,
    { offerer, conduitKey, target }
  ) => {
    const {
      itemType,
      token,
      identifier: id1,
      identifierOrCriteria: id2,
      amount,
      recipient,
    } = item;
    const identifier = id1 || id2;
    const sender = getTransferSender(offerer, conduitKey);
    if ([1, 2, 5].includes(itemType)) {
      const contract = new Contract(
        token,
        (itemType === 1 ? testERC20 : testERC721).interface,
        provider
      );
      await expect(tx)
        .to.emit(contract, "Transfer")
        .withArgs(offerer, recipient, itemType === 1 ? amount : identifier);
    } else if ([3, 4].includes(itemType)) {
      const contract = new Contract(token, testERC1155.interface, provider);
      const operator = sender !== offerer ? sender : target;
      await expect(tx)
        .to.emit(contract, "TransferSingle")
        .withArgs(operator, offerer, recipient, identifier, amount);
    }
  };

  // Creates a transfer object after minting a random amount
  // of tokens, and setting receiver's token approval based on itemType
  const createTransferWithApproval = async (
    contract,
    receiver,
    itemType,
    approvalAddress,
    from,
    to
  ) => {
    let identifier = 0;
    let amount;
    const token = contract.address;

    switch (itemType) {
      case 0:
        break;
      case 1: // ERC20
        amount = minRandom(100);
        await contract.mint(receiver.address, amount);

        // Receiver approves contract to transfer tokens
        await whileImpersonating(receiver.address, provider, async () => {
          await expect(
            contract.connect(receiver).approve(approvalAddress, amount)
          )
            .to.emit(contract, "Approval")
            .withArgs(receiver.address, approvalAddress, amount);
        });
        break;
      case 2: // ERC721
      case 4: // ERC721_WITH_CRITERIA
        amount = 1;
        identifier = randomBN();
        await contract.mint(receiver.address, identifier);

        // Receiver approves contract to transfer tokens
        await set721ApprovalForAll(receiver, approvalAddress, true, contract);
        break;
      case 3: // ERC1155
      case 5: // ERC1155_WITH_CRITERIA
        identifier = random128();
        amount = minRandom(1);
        await contract.mint(receiver.address, identifier, amount);

        // Receiver approves contract to transfer tokens
        await set1155ApprovalForAll(receiver, approvalAddress, true, contract);
        break;
    }
    return { itemType, token, from, to, identifier, amount };
  };

  const checkExpectedEvents = async (
    tx,
    receipt,
    orderGroups,
    standardExecutions,
    criteriaResolvers = [],
    shouldSkipAmountComparison = false,
    multiplier = 1
  ) => {
    const { timestamp } = await provider.getBlock(receipt.blockHash);

    if (standardExecutions && standardExecutions.length) {
      for (const standardExecution of standardExecutions) {
        const { item, offerer, conduitKey } = standardExecution;
        await checkTransferEvent(tx, item, {
          offerer,
          conduitKey,
          target: receipt.to,
        });
      }

      // TODO: sum up executions and compare to orders to ensure that all the
      // items (or partially-filled items) are accounted for
    }

    if (criteriaResolvers && criteriaResolvers.length) {
      for (const { orderIndex, side, index, identifier } of criteriaResolvers) {
        const itemType =
          orderGroups[orderIndex].order.parameters[
            side === 0 ? "offer" : "consideration"
          ][index].itemType;
        if (itemType < 4) {
          console.error("APPLYING CRITERIA TO NON-CRITERIA-BASED ITEM");
          process.exit(1);
        }

        orderGroups[orderIndex].order.parameters[
          side === 0 ? "offer" : "consideration"
        ][index].itemType = itemType - 2;
        orderGroups[orderIndex].order.parameters[
          side === 0 ? "offer" : "consideration"
        ][index].identifierOrCriteria = identifier;
      }
    }

    for (const {
      order,
      orderHash,
      fulfiller,
      recipient,
      fulfillerConduitKey,
    } of orderGroups) {
      const duration = toBN(order.parameters.endTime).sub(
        order.parameters.startTime
      );
      const elapsed = toBN(timestamp).sub(order.parameters.startTime);
      const remaining = duration.sub(elapsed);

      const marketplaceContractEvents = receipt.events
        .filter((x) => x.address === marketplaceContract.address)
        .map((x) => ({
          eventName: x.event,
          eventSignature: x.eventSignature,
          orderHash: x.args.orderHash,
          offerer: x.args.offerer,
          zone: x.args.zone,
          recipient: x.args.recipient,
          offer: x.args.offer.map((y) => ({
            itemType: y.itemType,
            token: y.token,
            identifier: y.identifier,
            amount: y.amount,
          })),
          consideration: x.args.consideration.map((y) => ({
            itemType: y.itemType,
            token: y.token,
            identifier: y.identifier,
            amount: y.amount,
            recipient: y.recipient,
          })),
        }))
        .filter((x) => x.orderHash === orderHash);

      expect(marketplaceContractEvents.length).to.equal(1);

      const event = marketplaceContractEvents[0];

      expect(event.eventName).to.equal("OrderFulfilled");
      expect(event.eventSignature).to.equal(
        "OrderFulfilled(" +
          "bytes32,address,address,address,(" +
          "uint8,address,uint256,uint256)[],(" +
          "uint8,address,uint256,uint256,address)[])"
      );
      expect(event.orderHash).to.equal(orderHash);
      expect(event.offerer).to.equal(order.parameters.offerer);
      expect(event.zone).to.equal(order.parameters.zone);
      expect(event.recipient).to.equal(recipient || fulfiller);

      const { offerer, conduitKey, consideration, offer } = order.parameters;
      const compareEventItems = async (
        item,
        orderItem,
        isConsiderationItem
      ) => {
        expect(item.itemType).to.equal(
          orderItem.itemType > 3 ? orderItem.itemType - 2 : orderItem.itemType
        );
        expect(item.token).to.equal(orderItem.token);
        expect(item.token).to.equal(tokenByType[item.itemType].address);
        if (orderItem.itemType < 4) {
          // no criteria-based
          expect(item.identifier).to.equal(orderItem.identifierOrCriteria);
        } else {
          console.error("CRITERIA-BASED EVENT VALIDATION NOT MET");
          process.exit(1);
        }

        if (order.parameters.orderType === 0) {
          // FULL_OPEN (no partial fills)
          if (
            orderItem.startAmount.toString() === orderItem.endAmount.toString()
          ) {
            expect(item.amount.toString()).to.equal(
              orderItem.endAmount.toString()
            );
          } else {
            expect(item.amount.toString()).to.equal(
              toBN(orderItem.startAmount)
                .mul(remaining)
                .add(toBN(orderItem.endAmount).mul(elapsed))
                .add(isConsiderationItem ? duration.sub(1) : 0)
                .div(duration)
                .toString()
            );
          }
        } else {
          if (
            orderItem.startAmount.toString() === orderItem.endAmount.toString()
          ) {
            expect(item.amount.toString()).to.equal(
              orderItem.endAmount
                .mul(order.numerator)
                .div(order.denominator)
                .toString()
            );
          } else {
            console.error("SLIDING AMOUNT NOT IMPLEMENTED YET");
            process.exit(1);
          }
        }
      };

      if (!standardExecutions || !standardExecutions.length) {
        for (const item of consideration) {
          const { startAmount, endAmount } = item;
          let amount;
          if (order.parameters.orderType === 0) {
            amount = startAmount.eq(endAmount)
              ? endAmount
              : startAmount
                  .mul(remaining)
                  .add(endAmount.mul(elapsed))
                  .add(duration.sub(1))
                  .div(duration);
          } else {
            amount = endAmount.mul(order.numerator).div(order.denominator);
          }
          amount = amount.mul(multiplier);

          await checkTransferEvent(
            tx,
            { ...item, amount },
            {
              offerer: receipt.from,
              conduitKey: fulfillerConduitKey,
              target: receipt.to,
            }
          );
        }

        for (const item of offer) {
          const { startAmount, endAmount } = item;
          let amount;
          if (order.parameters.orderType === 0) {
            amount = startAmount.eq(endAmount)
              ? endAmount
              : startAmount
                  .mul(remaining)
                  .add(endAmount.mul(elapsed))
                  .div(duration);
          } else {
            amount = endAmount.mul(order.numerator).div(order.denominator);
          }
          amount = amount.mul(multiplier);

          await checkTransferEvent(
            tx,
            { ...item, amount, recipient: recipient || receipt.from },
            {
              offerer,
              conduitKey,
              target: receipt.to,
            }
          );
        }
      }

      expect(event.offer.length).to.equal(order.parameters.offer.length);
      for (const [index, offer] of Object.entries(event.offer)) {
        const offerItem = order.parameters.offer[index];
        await compareEventItems(offer, offerItem, false);

        const tokenEvents = receipt.events.filter(
          (x) => x.address === offerItem.token
        );

        if (offer.itemType === 1) {
          // ERC20
          // search for transfer
          const transferLogs = tokenEvents
            .map((x) => testERC20.interface.parseLog(x))
            .filter(
              (x) =>
                x.signature === "Transfer(address,address,uint256)" &&
                x.args.from === event.offerer &&
                (fulfiller !== constants.AddressZero
                  ? x.args.to === fulfiller
                  : true)
            );

          expect(transferLogs.length).to.be.above(0);
          for (const transferLog of transferLogs) {
            // TODO: check each transferred amount
          }
        } else if (offer.itemType === 2) {
          // ERC721
          // search for transfer
          const transferLogs = tokenEvents
            .map((x) => testERC721.interface.parseLog(x))
            .filter(
              (x) =>
                x.signature === "Transfer(address,address,uint256)" &&
                x.args.from === event.offerer &&
                (fulfiller !== constants.AddressZero
                  ? x.args.to === recipient || fulfiller
                  : true)
            );

          expect(transferLogs.length).to.equal(1);
          const transferLog = transferLogs[0];
          expect(transferLog.args.id.toString()).to.equal(
            offer.identifier.toString()
          );
        } else if (offer.itemType === 3) {
          // search for transfer
          const transferLogs = tokenEvents
            .map((x) => testERC1155.interface.parseLog(x))
            .filter(
              (x) =>
                (x.signature ===
                  "TransferSingle(address,address,address,uint256,uint256)" &&
                  x.args.from === event.offerer &&
                  (fulfiller !== constants.AddressZero
                    ? x.args.to === fulfiller
                    : true)) ||
                (x.signature ===
                  "TransferBatch(address,address,address,uint256[],uint256[])" &&
                  x.args.from === event.offerer &&
                  (fulfiller !== constants.AddressZero
                    ? x.args.to === fulfiller
                    : true))
            );

          expect(transferLogs.length > 0).to.be.true;

          let found = false;
          for (const transferLog of transferLogs) {
            if (
              transferLog.signature ===
                "TransferSingle(address,address,address,uint256,uint256)" &&
              transferLog.args.id.toString() === offer.identifier.toString() &&
              (shouldSkipAmountComparison ||
                transferLog.args.amount.toString() ===
                  offer.amount.mul(multiplier).toString())
            ) {
              found = true;
              break;
            }
          }

          expect(found).to.be.true;
        }
      }

      expect(event.consideration.length).to.equal(
        order.parameters.consideration.length
      );
      for (const [index, consideration] of Object.entries(
        event.consideration
      )) {
        const considerationItem = order.parameters.consideration[index];
        await compareEventItems(consideration, considerationItem, true);
        expect(consideration.recipient).to.equal(considerationItem.recipient);

        const tokenEvents = receipt.events.filter(
          (x) => x.address === considerationItem.token
        );

        if (consideration.itemType === 1) {
          // ERC20
          // search for transfer
          const transferLogs = tokenEvents
            .map((x) => testERC20.interface.parseLog(x))
            .filter(
              (x) =>
                x.signature === "Transfer(address,address,uint256)" &&
                x.args.to === consideration.recipient
            );

          expect(transferLogs.length).to.be.above(0);
          for (const transferLog of transferLogs) {
            // TODO: check each transferred amount
          }
        } else if (consideration.itemType === 2) {
          // ERC721
          // search for transfer

          const transferLogs = tokenEvents
            .map((x) => testERC721.interface.parseLog(x))
            .filter(
              (x) =>
                x.signature === "Transfer(address,address,uint256)" &&
                x.args.to === consideration.recipient
            );

          expect(transferLogs.length).to.equal(1);
          const transferLog = transferLogs[0];
          expect(transferLog.args.id.toString()).to.equal(
            consideration.identifier.toString()
          );
        } else if (consideration.itemType === 3) {
          // search for transfer
          const transferLogs = tokenEvents
            .map((x) => testERC1155.interface.parseLog(x))
            .filter(
              (x) =>
                (x.signature ===
                  "TransferSingle(address,address,address,uint256,uint256)" &&
                  x.args.to === consideration.recipient) ||
                (x.signature ===
                  "TransferBatch(address,address,address,uint256[],uint256[])" &&
                  x.args.to === consideration.recipient)
            );

          expect(transferLogs.length > 0).to.be.true;

          let found = false;
          for (const transferLog of transferLogs) {
            if (
              transferLog.signature ===
                "TransferSingle(address,address,address,uint256,uint256)" &&
              transferLog.args.id.toString() ===
                consideration.identifier.toString() &&
              (shouldSkipAmountComparison ||
                transferLog.args.amount.toString() ===
                  consideration.amount.mul(multiplier).toString())
            ) {
              found = true;
              break;
            }
          }

          expect(found).to.be.true;
        }
      }
    }
  };

  const defaultBuyNowMirrorFulfillment = [
    [[[0, 0]], [[1, 0]]],
    [[[1, 0]], [[0, 0]]],
    [[[1, 0]], [[0, 1]]],
    [[[1, 0]], [[0, 2]]],
  ].map(([offerArr, considerationArr]) =>
    toFulfillment(offerArr, considerationArr)
  );

  const defaultAcceptOfferMirrorFulfillment = [
    [[[1, 0]], [[0, 0]]],
    [[[0, 0]], [[1, 0]]],
    [[[0, 0]], [[0, 1]]],
    [[[0, 0]], [[0, 2]]],
  ].map(([offerArr, considerationArr]) =>
    toFulfillment(offerArr, considerationArr)
  );
=======
  });
>>>>>>> cfdb8e58

  before(async () => {
    owner = new ethers.Wallet(randomHex(32), provider);

    await Promise.all(
      [owner].map((wallet) => faucet(wallet.address, provider))
    );

    ({
      EIP1271WalletFactory,
      reenterer,
      conduitController,
      conduitImplementation,
      conduitKeyOne,
      conduitOne,
      deployNewConduit,
      testERC20,
      mintAndApproveERC20,
      getTestItem20,
      testERC721,
      set721ApprovalForAll,
      mint721,
      mint721s,
      mintAndApprove721,
      getTestItem721,
      getTestItem721WithCriteria,
      testERC1155,
<<<<<<< HEAD
    ];

    // Required for EIP712 signing
    domainData = {
      name: process.env.REFERENCE ? "Consideration" : "Seaport",
      version: VERSION,
      chainId: chainId,
      verifyingContract: marketplaceContract.address,
    };

    withBalanceChecks = async (
      ordersArray, // TODO: include order statuses to account for partial fills
      additonalPayouts,
      criteriaResolvers,
      fn,
      multiplier = 1,
      recipient = null
    ) => {
      const ordersClone = JSON.parse(JSON.stringify(ordersArray));
      for (const [i, order] of Object.entries(ordersClone)) {
        order.parameters.startTime = ordersArray[i].parameters.startTime;
        order.parameters.endTime = ordersArray[i].parameters.endTime;

        for (const [j, offerItem] of Object.entries(order.parameters.offer)) {
          offerItem.startAmount =
            ordersArray[i].parameters.offer[j].startAmount;
          offerItem.endAmount = ordersArray[i].parameters.offer[j].endAmount;
        }

        for (const [j, considerationItem] of Object.entries(
          order.parameters.consideration
        )) {
          considerationItem.startAmount =
            ordersArray[i].parameters.consideration[j].startAmount;
          considerationItem.endAmount =
            ordersArray[i].parameters.consideration[j].endAmount;
        }
      }

      if (criteriaResolvers) {
        for (const {
          orderIndex,
          side,
          index,
          identifier,
        } of criteriaResolvers) {
          const itemType =
            ordersClone[orderIndex].parameters[
              side === 0 ? "offer" : "consideration"
            ][index].itemType;
          if (itemType < 4) {
            console.error("APPLYING CRITERIA TO NON-CRITERIA-BASED ITEM");
            process.exit(1);
          }

          ordersClone[orderIndex].parameters[
            side === 0 ? "offer" : "consideration"
          ][index].itemType = itemType - 2;
          ordersClone[orderIndex].parameters[
            side === 0 ? "offer" : "consideration"
          ][index].identifierOrCriteria = identifier;
        }
      }

      const allOfferedItems = ordersClone
        .map((x) =>
          x.parameters.offer.map((offerItem) => ({
            ...offerItem,
            account: x.parameters.offerer,
            numerator: x.numerator,
            denominator: x.denominator,
            startTime: x.parameters.startTime,
            endTime: x.parameters.endTime,
          }))
        )
        .flat();

      const allReceivedItems = ordersClone
        .map((x) =>
          x.parameters.consideration.map((considerationItem) => ({
            ...considerationItem,
            numerator: x.numerator,
            denominator: x.denominator,
            startTime: x.parameters.startTime,
            endTime: x.parameters.endTime,
          }))
        )
        .flat();

      for (const offeredItem of allOfferedItems) {
        if (offeredItem.itemType > 3) {
          console.error("CRITERIA ON OFFERED ITEM NOT RESOLVED");
          process.exit(1);
        }

        if (offeredItem.itemType === 0) {
          // ETH
          offeredItem.initialBalance = await provider.getBalance(
            offeredItem.account
          );
        } else if (offeredItem.itemType === 3) {
          // ERC1155
          offeredItem.initialBalance = await tokenByType[
            offeredItem.itemType
          ].balanceOf(offeredItem.account, offeredItem.identifierOrCriteria);
        } else if (offeredItem.itemType < 4) {
          offeredItem.initialBalance = await tokenByType[
            offeredItem.itemType
          ].balanceOf(offeredItem.account);
        }

        if (offeredItem.itemType === 2) {
          // ERC721
          offeredItem.ownsItemBefore =
            (await tokenByType[offeredItem.itemType].ownerOf(
              offeredItem.identifierOrCriteria
            )) === offeredItem.account;
        }
      }

      for (const receivedItem of allReceivedItems) {
        if (receivedItem.itemType > 3) {
          console.error(
            "CRITERIA-BASED BALANCE RECEIVED CHECKS NOT IMPLEMENTED YET"
          );
          process.exit(1);
        }

        if (receivedItem.itemType === 0) {
          // ETH
          receivedItem.initialBalance = await provider.getBalance(
            receivedItem.recipient
          );
        } else if (receivedItem.itemType === 3) {
          // ERC1155
          receivedItem.initialBalance = await tokenByType[
            receivedItem.itemType
          ].balanceOf(
            receivedItem.recipient,
            receivedItem.identifierOrCriteria
          );
        } else {
          receivedItem.initialBalance = await tokenByType[
            receivedItem.itemType
          ].balanceOf(receivedItem.recipient);
        }

        if (receivedItem.itemType === 2) {
          // ERC721
          receivedItem.ownsItemBefore =
            (await tokenByType[receivedItem.itemType].ownerOf(
              receivedItem.identifierOrCriteria
            )) === receivedItem.recipient;
        }
      }

      const receipt = await fn();

      const from = receipt.from;
      const gasUsed = receipt.gasUsed;

      for (const offeredItem of allOfferedItems) {
        if (offeredItem.account === from && offeredItem.itemType === 0) {
          offeredItem.initialBalance = offeredItem.initialBalance.sub(gasUsed);
        }
      }

      for (const receivedItem of allReceivedItems) {
        if (receivedItem.recipient === from && receivedItem.itemType === 0) {
          receivedItem.initialBalance =
            receivedItem.initialBalance.sub(gasUsed);
        }
      }

      for (const offeredItem of allOfferedItems) {
        if (offeredItem.itemType > 3) {
          console.error("CRITERIA-BASED BALANCE OFFERED CHECKS NOT MET");
          process.exit(1);
        }

        if (offeredItem.itemType === 0) {
          // ETH
          offeredItem.finalBalance = await provider.getBalance(
            offeredItem.account
          );
        } else if (offeredItem.itemType === 3) {
          // ERC1155
          offeredItem.finalBalance = await tokenByType[
            offeredItem.itemType
          ].balanceOf(offeredItem.account, offeredItem.identifierOrCriteria);
        } else if (offeredItem.itemType < 3) {
          // TODO: criteria-based
          offeredItem.finalBalance = await tokenByType[
            offeredItem.itemType
          ].balanceOf(offeredItem.account);
        }

        if (offeredItem.itemType === 2) {
          // ERC721
          offeredItem.ownsItemAfter =
            (await tokenByType[offeredItem.itemType].ownerOf(
              offeredItem.identifierOrCriteria
            )) === offeredItem.account;
        }
      }

      for (const receivedItem of allReceivedItems) {
        if (receivedItem.itemType > 3) {
          console.error("CRITERIA-BASED BALANCE RECEIVED CHECKS NOT MET");
          process.exit(1);
        }

        if (receivedItem.itemType === 0) {
          // ETH
          receivedItem.finalBalance = await provider.getBalance(
            receivedItem.recipient
          );
        } else if (receivedItem.itemType === 3) {
          // ERC1155
          receivedItem.finalBalance = await tokenByType[
            receivedItem.itemType
          ].balanceOf(
            receivedItem.recipient,
            receivedItem.identifierOrCriteria
          );
        } else {
          receivedItem.finalBalance = await tokenByType[
            receivedItem.itemType
          ].balanceOf(receivedItem.recipient);
        }

        if (receivedItem.itemType === 2) {
          // ERC721
          receivedItem.ownsItemAfter =
            (await tokenByType[receivedItem.itemType].ownerOf(
              receivedItem.identifierOrCriteria
            )) === receivedItem.recipient;
        }
      }

      const { timestamp } = await provider.getBlock(receipt.blockHash);

      for (const offeredItem of allOfferedItems) {
        const duration = toBN(offeredItem.endTime).sub(offeredItem.startTime);
        const elapsed = toBN(timestamp).sub(offeredItem.startTime);
        const remaining = duration.sub(elapsed);

        if (offeredItem.itemType < 4) {
          // TODO: criteria-based
          if (!additonalPayouts) {
            expect(
              offeredItem.initialBalance
                .sub(offeredItem.finalBalance)
                .toString()
            ).to.equal(
              toBN(offeredItem.startAmount)
                .mul(remaining)
                .add(toBN(offeredItem.endAmount).mul(elapsed))
                .div(duration)
                .mul(offeredItem.numerator)
                .div(offeredItem.denominator)
                .mul(multiplier)
                .toString()
            );
          } else {
            expect(
              offeredItem.initialBalance
                .sub(offeredItem.finalBalance)
                .toString()
            ).to.equal(additonalPayouts.add(offeredItem.endAmount).toString());
          }
        }

        if (offeredItem.itemType === 2) {
          // ERC721
          expect(offeredItem.ownsItemBefore).to.equal(true);
          expect(offeredItem.ownsItemAfter).to.equal(false);
        }
      }

      for (const receivedItem of allReceivedItems) {
        const duration = toBN(receivedItem.endTime).sub(receivedItem.startTime);
        const elapsed = toBN(timestamp).sub(receivedItem.startTime);
        const remaining = duration.sub(elapsed);

        expect(
          receivedItem.finalBalance.sub(receivedItem.initialBalance).toString()
        ).to.equal(
          toBN(receivedItem.startAmount)
            .mul(remaining)
            .add(toBN(receivedItem.endAmount).mul(elapsed))
            .add(duration.sub(1))
            .div(duration)
            .mul(receivedItem.numerator)
            .div(receivedItem.denominator)
            .mul(multiplier)
            .toString()
        );

        if (receivedItem.itemType === 2) {
          // ERC721
          expect(receivedItem.ownsItemBefore).to.equal(false);
          expect(receivedItem.ownsItemAfter).to.equal(true);
        }
      }

      return receipt;
    };

    simulateMatchOrders = async (orders, fulfillments, caller, value) => {
      return marketplaceContract
        .connect(caller)
        .callStatic.matchOrders(orders, fulfillments, {
          value,
        });
    };

    simulateAdvancedMatchOrders = async (
      orders,
      criteriaResolvers,
      fulfillments,
      caller,
      value
    ) => {
      return marketplaceContract
        .connect(caller)
        .callStatic.matchAdvancedOrders(
          orders,
          criteriaResolvers,
          fulfillments,
          {
            value,
          }
        );
    };
=======
      set1155ApprovalForAll,
      mint1155,
      mintAndApprove1155,
      getTestItem1155WithCriteria,
      getTestItem1155,
      testERC1155Two,
      createTransferWithApproval,
      marketplaceContract,
      directMarketplaceContract,
      stubZone,
      createOrder,
      createMirrorBuyNowOrder,
      createMirrorAcceptOfferOrder,
      withBalanceChecks,
      checkExpectedEvents,
    } = await seaportFixture(owner));
>>>>>>> cfdb8e58
  });

  describe("Getter tests", async () => {
    it("gets correct name", async () => {
      const name = await marketplaceContract.name();
      expect(name).to.equal(
        process.env.REFERENCE ? "Consideration" : "Seaport"
      );

      const directName = await directMarketplaceContract.name();
      expect(directName).to.equal("Consideration");
    });
    it("gets correct version, domain separator and conduit controller", async () => {
      const name = process.env.REFERENCE ? "Consideration" : "Seaport";
      const {
        version,
        domainSeparator,
        conduitController: controller,
      } = await marketplaceContract.information();

      const typehash = keccak256(
        toUtf8Bytes(
          "EIP712Domain(string name,string version,uint256 chainId,address verifyingContract)"
        )
      );
      const namehash = keccak256(toUtf8Bytes(name));
      const versionhash = keccak256(toUtf8Bytes(version));
      const { chainId } = await provider.getNetwork();
      const chainIdEncoded = chainId.toString(16).padStart(64, "0");
      const addressEncoded = marketplaceContract.address
        .slice(2)
        .padStart(64, "0");
      expect(domainSeparator).to.equal(
        keccak256(
          `0x${typehash.slice(2)}${namehash.slice(2)}${versionhash.slice(
            2
          )}${chainIdEncoded}${addressEncoded}`
        )
      );
      expect(controller).to.equal(conduitController.address);
    });
  });

  // Buy now or accept offer for a single ERC721 or ERC1155 in exchange for
  // ETH, WETH or ERC20
  describe("Basic buy now or accept offer flows", async () => {
    let seller;
    let sellerContract;
    let buyerContract;
    let buyer;

    beforeEach(async () => {
      // Setup basic buyer/seller wallets with ETH
      seller = new ethers.Wallet(randomHex(32), provider);
      buyer = new ethers.Wallet(randomHex(32), provider);
      zone = new ethers.Wallet(randomHex(32), provider);

      sellerContract = await EIP1271WalletFactory.deploy(seller.address);
      buyerContract = await EIP1271WalletFactory.deploy(buyer.address);

      await Promise.all(
        [seller, buyer, zone, sellerContract, buyerContract].map((wallet) =>
          faucet(wallet.address, provider)
        )
      );
    });

    describe("A single ERC721 is to be transferred", async () => {
      describe("[Buy now] User fullfills a sell order for a single ERC721", async () => {
        it("ERC721 <=> ETH (standard)", async () => {
          const nftId = await mintAndApprove721(
            seller,
            marketplaceContract.address
          );

          const offer = [getTestItem721(nftId)];

          const consideration = [
            getItemETH(parseEther("10"), parseEther("10"), seller.address),
            getItemETH(parseEther("1"), parseEther("1"), zone.address),
            getItemETH(parseEther("1"), parseEther("1"), owner.address),
          ];

          const { order, orderHash, value } = await createOrder(
            seller,
            zone,
            offer,
            consideration,
            0 // FULL_OPEN
          );

          await withBalanceChecks([order], 0, null, async () => {
            const tx = marketplaceContract
              .connect(buyer)
              .fulfillOrder(order, toKey(false), {
                value,
              });
            const receipt = await (await tx).wait();
            await checkExpectedEvents(tx, receipt, [
              {
                order,
                orderHash,
                fulfiller: buyer.address,
                fulfillerConduitKey: toKey(false),
              },
            ]);
            return receipt;
          });
        });
        it("ERC721 <=> ETH (standard via conduit)", async () => {
          const nftId = await mintAndApprove721(seller, conduitOne.address);

          const offer = [getTestItem721(nftId)];

          const consideration = [
            getItemETH(parseEther("10"), parseEther("10"), seller.address),
            getItemETH(parseEther("1"), parseEther("1"), zone.address),
            getItemETH(parseEther("1"), parseEther("1"), owner.address),
          ];

          const { order, orderHash, value } = await createOrder(
            seller,
            zone,
            offer,
            consideration,
            0, // FULL_OPEN
            [],
            null,
            seller,
            constants.HashZero,
            conduitKeyOne
          );

          await withBalanceChecks([order], 0, null, async () => {
            const tx = marketplaceContract
              .connect(buyer)
              .fulfillOrder(order, toKey(false), {
                value,
              });
            const receipt = await (await tx).wait();
            await checkExpectedEvents(tx, receipt, [
              {
                order,
                orderHash,
                fulfiller: buyer.address,
                fulfillerConduitKey: toKey(false),
              },
            ]);

            return receipt;
          });
        });
        it("ERC721 <=> ETH (standard with tip)", async () => {
          const nftId = await mintAndApprove721(
            seller,
            marketplaceContract.address
          );

          const offer = [getTestItem721(nftId)];

          const consideration = [
            getItemETH(parseEther("10"), parseEther("10"), seller.address),
            getItemETH(parseEther("1"), parseEther("1"), zone.address),
          ];

          const { order, orderHash, value } = await createOrder(
            seller,
            zone,
            offer,
            consideration,
            0 // FULL_OPEN
          );

          // Add a tip
          order.parameters.consideration.push(
            getItemETH(parseEther("1"), parseEther("1"), owner.address)
          );

          await withBalanceChecks([order], 0, null, async () => {
            const tx = marketplaceContract
              .connect(buyer)
              .fulfillOrder(order, toKey(false), {
                value: value.add(parseEther("1")),
              });
            const receipt = await (await tx).wait();
            await checkExpectedEvents(tx, receipt, [
              {
                order,
                orderHash,
                fulfiller: buyer.address,
                fulfillerConduitKey: toKey(false),
              },
            ]);

            return receipt;
          });
        });
        it("ERC721 <=> ETH (standard with restricted order)", async () => {
          const nftId = await mintAndApprove721(
            seller,
            marketplaceContract.address
          );

          const offer = [getTestItem721(nftId)];

          const consideration = [
            getItemETH(parseEther("10"), parseEther("10"), seller.address),
            getItemETH(parseEther("1"), parseEther("1"), zone.address),
            getItemETH(parseEther("1"), parseEther("1"), owner.address),
          ];

          const { order, orderHash, value } = await createOrder(
            seller,
            stubZone,
            offer,
            consideration,
            2 // FULL_RESTRICTED
          );

          await withBalanceChecks([order], 0, null, async () => {
            const tx = marketplaceContract
              .connect(buyer)
              .fulfillOrder(order, toKey(false), {
                value,
              });
            const receipt = await (await tx).wait();
            await checkExpectedEvents(tx, receipt, [
              {
                order,
                orderHash,
                fulfiller: buyer.address,
                fulfillerConduitKey: toKey(false),
              },
            ]);

            return receipt;
          });
        });
        it("ERC721 <=> ETH (standard with restricted order and extra data)", async () => {
          const nftId = await mintAndApprove721(
            seller,
            marketplaceContract.address
          );

          const offer = [getTestItem721(nftId)];

          const consideration = [
            getItemETH(parseEther("10"), parseEther("10"), seller.address),
            getItemETH(parseEther("1"), parseEther("1"), zone.address),
            getItemETH(parseEther("1"), parseEther("1"), owner.address),
          ];

          const { order, orderHash, value } = await createOrder(
            seller,
            stubZone,
            offer,
            consideration,
            2 // FULL_RESTRICTED
          );

          order.extraData = "0x1234";

          await withBalanceChecks([order], 0, null, async () => {
            const tx = marketplaceContract
              .connect(buyer)
              .fulfillAdvancedOrder(
                order,
                [],
                toKey(false),
                constants.AddressZero,
                {
                  value,
                }
              );
            const receipt = await (await tx).wait();
            await checkExpectedEvents(tx, receipt, [
              {
                order,
                orderHash,
                fulfiller: buyer.address,
              },
            ]);

            return receipt;
          });
        });
        it("ERC721 <=> ETH (standard with restricted order, specified recipient and extra data)", async () => {
          const nftId = await mintAndApprove721(
            seller,
            marketplaceContract.address
          );

          const offer = [getTestItem721(nftId)];

          const consideration = [
            getItemETH(parseEther("10"), parseEther("10"), seller.address),
            getItemETH(parseEther("1"), parseEther("1"), zone.address),
          ];

          const { order, orderHash, value } = await createOrder(
            seller,
            stubZone,
            offer,
            consideration,
            2 // FULL_RESTRICTED
          );

          order.extraData = "0x1234";

          await withBalanceChecks([order], 0, null, async () => {
            const tx = marketplaceContract
              .connect(buyer)
              .fulfillAdvancedOrder(order, [], toKey(false), owner.address, {
                value,
              });
            const receipt = await (await tx).wait();
            await checkExpectedEvents(tx, receipt, [
              {
                order,
                orderHash,
                fulfiller: buyer.address,
                recipient: owner.address,
              },
            ]);

            return receipt;
          });
        });
        it("ERC721 <=> ETH (basic)", async () => {
          const nftId = await mintAndApprove721(
            seller,
            marketplaceContract.address
          );

          const offer = [getTestItem721(nftId)];

          const consideration = [
            getItemETH(parseEther("10"), parseEther("10"), seller.address),
            getItemETH(parseEther("1"), parseEther("1"), zone.address),
            getItemETH(parseEther("1"), parseEther("1"), owner.address),
          ];

          const { order, orderHash, value } = await createOrder(
            seller,
            zone,
            offer,
            consideration,
            0 // FULL_OPEN
          );

          const basicOrderParameters = getBasicOrderParameters(
            0, // EthForERC721
            order
          );
          await withBalanceChecks([order], 0, null, async () => {
            const tx = marketplaceContract
              .connect(buyer)
              .fulfillBasicOrder(basicOrderParameters, {
                value,
              });
            const receipt = await (await tx).wait();
            await checkExpectedEvents(tx, receipt, [
              {
                order,
                orderHash,
                fulfiller: buyer.address,
              },
            ]);

            return receipt;
          });
        });
        it("ERC721 <=> ETH (basic, minimal and listed off-chain)", async () => {
          // Seller mints nft
          const nftId = await mintAndApprove721(
            seller,
            marketplaceContract.address
          );

          const offer = [getTestItem721(nftId)];

          const consideration = [getItemETH(toBN(1), toBN(1), seller.address)];

          const { order, orderHash, value } = await createOrder(
            seller,
            constants.AddressZero,
            offer,
            consideration,
            0, // FULL_OPEN
            [],
            null,
            seller,
            constants.HashZero,
            constants.HashZero,
            true // extraCheap
          );

          const basicOrderParameters = getBasicOrderParameters(
            0, // EthForERC721
            order
          );

          await withBalanceChecks([order], 0, null, async () => {
            const tx = marketplaceContract
              .connect(buyer)
              .fulfillBasicOrder(basicOrderParameters, {
                value,
              });
            const receipt = await (await tx).wait();
            await checkExpectedEvents(tx, receipt, [
              {
                order,
                orderHash,
                fulfiller: buyer.address,
              },
            ]);

            return receipt;
          });
        });
        it("ERC721 <=> ETH (basic, minimal and verified on-chain)", async () => {
          // Seller mints nft
          const nftId = await mintAndApprove721(
            seller,
            marketplaceContract.address
          );

          const offer = [getTestItem721(nftId)];

          const consideration = [getItemETH(toBN(1), toBN(1), seller.address)];

          const { order, orderHash, value } = await createOrder(
            seller,
            constants.AddressZero,
            offer,
            consideration,
            0, // FULL_OPEN
            [],
            null,
            seller,
            constants.HashZero,
            constants.HashZero,
            true // extraCheap
          );

          // Validate the order from any account
          await expect(marketplaceContract.connect(owner).validate([order]))
            .to.emit(marketplaceContract, "OrderValidated")
            .withArgs(orderHash, seller.address, constants.AddressZero);

          const basicOrderParameters = getBasicOrderParameters(
            0, // EthForERC721
            order
          );

          await withBalanceChecks([order], 0, null, async () => {
            const tx = marketplaceContract
              .connect(buyer)
              .fulfillBasicOrder(basicOrderParameters, {
                value,
              });
            const receipt = await (await tx).wait();
            await checkExpectedEvents(tx, receipt, [
              {
                order,
                orderHash,
                fulfiller: buyer.address,
              },
            ]);

            return receipt;
          });
        });
        it("ERC721 <=> ETH (standard, minimal and listed off-chain)", async () => {
          // Seller mints nft
          const nftId = await mintAndApprove721(
            seller,
            marketplaceContract.address
          );

          const offer = [getTestItem721(nftId)];

          const consideration = [getItemETH(toBN(1), toBN(1), seller.address)];

          const { order, orderHash, value } = await createOrder(
            seller,
            constants.AddressZero,
            offer,
            consideration,
            0, // FULL_OPEN
            [],
            null,
            seller,
            constants.HashZero,
            constants.HashZero,
            true // extraCheap
          );

          await withBalanceChecks([order], 0, null, async () => {
            const tx = marketplaceContract
              .connect(buyer)
              .fulfillOrder(order, toKey(false), {
                value,
              });
            const receipt = await (await tx).wait();
            await checkExpectedEvents(tx, receipt, [
              {
                order,
                orderHash,
                fulfiller: buyer.address,
                fulfillerConduitKey: toKey(false),
              },
            ]);

            return receipt;
          });
        });
        it("ERC721 <=> ETH (standard, minimal and verified on-chain)", async () => {
          // Seller mints nft
          const nftId = await mintAndApprove721(
            seller,
            marketplaceContract.address
          );

          const offer = [getTestItem721(nftId)];

          const consideration = [getItemETH(toBN(1), toBN(1), seller.address)];

          const { order, orderHash, value } = await createOrder(
            seller,
            constants.AddressZero,
            offer,
            consideration,
            0, // FULL_OPEN
            [],
            null,
            seller,
            constants.HashZero,
            constants.HashZero,
            true // extraCheap
          );

          // Validate the order from any account
          await expect(marketplaceContract.connect(owner).validate([order]))
            .to.emit(marketplaceContract, "OrderValidated")
            .withArgs(orderHash, seller.address, constants.AddressZero);

          await withBalanceChecks([order], 0, null, async () => {
            const tx = marketplaceContract
              .connect(buyer)
              .fulfillOrder(order, toKey(false), {
                value,
              });
            const receipt = await (await tx).wait();
            await checkExpectedEvents(tx, receipt, [
              {
                order,
                orderHash,
                fulfiller: buyer.address,
                fulfillerConduitKey: toKey(false),
              },
            ]);

            return receipt;
          });
        });
        it("ERC721 <=> ETH (advanced, minimal and listed off-chain)", async () => {
          // Seller mints nft
          const nftId = await mintAndApprove721(
            seller,
            marketplaceContract.address
          );

          const offer = [getTestItem721(nftId)];

          const consideration = [getItemETH(toBN(1), toBN(1), seller.address)];

          const { order, orderHash, value } = await createOrder(
            seller,
            constants.AddressZero,
            offer,
            consideration,
            0, // FULL_OPEN
            [],
            null,
            seller,
            constants.HashZero,
            constants.HashZero,
            true // extraCheap
          );

          await withBalanceChecks([order], 0, null, async () => {
            const tx = marketplaceContract
              .connect(buyer)
              .fulfillAdvancedOrder(
                order,
                [],
                toKey(false),
                constants.AddressZero,
                {
                  value,
                }
              );
            const receipt = await (await tx).wait();
            await checkExpectedEvents(tx, receipt, [
              {
                order,
                orderHash,
                fulfiller: buyer.address,
              },
            ]);

            return receipt;
          });
        });
        it("ERC721 <=> ETH (advanced, minimal and verified on-chain)", async () => {
          // Seller mints nft
          const nftId = await mintAndApprove721(
            seller,
            marketplaceContract.address
          );

          const offer = [getTestItem721(nftId)];

          const consideration = [getItemETH(toBN(1), toBN(1), seller.address)];

          const { order, orderHash, value } = await createOrder(
            seller,
            constants.AddressZero,
            offer,
            consideration,
            0, // FULL_OPEN
            [],
            null,
            seller,
            constants.HashZero,
            constants.HashZero,
            true // extraCheap
          );

          // Validate the order from any account
          await expect(marketplaceContract.connect(owner).validate([order]))
            .to.emit(marketplaceContract, "OrderValidated")
            .withArgs(orderHash, seller.address, constants.AddressZero);

          await withBalanceChecks([order], 0, null, async () => {
            const tx = marketplaceContract
              .connect(buyer)
              .fulfillAdvancedOrder(
                order,
                [],
                toKey(false),
                constants.AddressZero,
                {
                  value,
                }
              );
            const receipt = await (await tx).wait();
            await checkExpectedEvents(tx, receipt, [
              {
                order,
                orderHash,
                fulfiller: buyer.address,
              },
            ]);

            return receipt;
          });
        });
        it("ERC721 <=> ETH (basic with tips)", async () => {
          const nftId = await mintAndApprove721(
            seller,
            marketplaceContract.address
          );

          const offer = [getTestItem721(nftId)];

          const consideration = [
            getItemETH(parseEther("10"), parseEther("10"), seller.address),
            getItemETH(parseEther("1"), parseEther("1"), zone.address),
            getItemETH(parseEther("1"), parseEther("1"), owner.address),
          ];

          const { order, orderHash, value } = await createOrder(
            seller,
            zone,
            offer,
            consideration,
            0 // FULL_OPEN
          );

          const basicOrderParameters = getBasicOrderParameters(
            0, // EthForERC721
            order,
            false,
            [
              {
                amount: parseEther("2"),
                recipient: `0x0000000000000000000000000000000000000001`,
              },
              {
                amount: parseEther("3"),
                recipient: `0x0000000000000000000000000000000000000002`,
              },
              {
                amount: parseEther("4"),
                recipient: `0x0000000000000000000000000000000000000003`,
              },
            ]
          );

          order.parameters.consideration.push(
            getItemETH(
              parseEther("2"),
              parseEther("2"),
              "0x0000000000000000000000000000000000000001"
            )
          );

          order.parameters.consideration.push(
            getItemETH(
              parseEther("3"),
              parseEther("3"),
              "0x0000000000000000000000000000000000000002"
            )
          );

          order.parameters.consideration.push(
            getItemETH(
              parseEther("4"),
              parseEther("4"),
              "0x0000000000000000000000000000000000000003"
            )
          );

          await withBalanceChecks([order], 0, null, async () => {
            const tx = marketplaceContract
              .connect(buyer)
              .fulfillBasicOrder(basicOrderParameters, {
                value: value.add(parseEther("9")),
              });
            const receipt = await (await tx).wait();
            await checkExpectedEvents(tx, receipt, [
              {
                order,
                orderHash,
                fulfiller: buyer.address,
              },
            ]);

            return receipt;
          });
        });
        it("ERC721 <=> ETH (basic via conduit)", async () => {
          const nftId = await mintAndApprove721(seller, conduitOne.address);

          const offer = [getTestItem721(nftId)];

          const consideration = [
            getItemETH(parseEther("10"), parseEther("10"), seller.address),
            getItemETH(parseEther("1"), parseEther("1"), zone.address),
            getItemETH(parseEther("1"), parseEther("1"), owner.address),
          ];

          const { order, orderHash, value } = await createOrder(
            seller,
            zone,
            offer,
            consideration,
            0, // FULL_OPEN
            [],
            null,
            seller,
            constants.HashZero,
            conduitKeyOne
          );

          const basicOrderParameters = getBasicOrderParameters(
            0, // EthForERC721
            order
          );

          await withBalanceChecks([order], 0, null, async () => {
            const tx = marketplaceContract
              .connect(buyer)
              .fulfillBasicOrder(basicOrderParameters, {
                value,
              });
            const receipt = await (await tx).wait();
            await checkExpectedEvents(tx, receipt, [
              {
                order,
                orderHash,
                fulfiller: buyer.address,
              },
            ]);

            return receipt;
          });
        });
        it("ERC721 <=> ETH (basic with restricted order)", async () => {
          const nftId = await mintAndApprove721(
            seller,
            marketplaceContract.address
          );

          const offer = [getTestItem721(nftId)];

          const consideration = [
            getItemETH(parseEther("10"), parseEther("10"), seller.address),
            getItemETH(parseEther("1"), parseEther("1"), zone.address),
            getItemETH(parseEther("1"), parseEther("1"), owner.address),
          ];

          const { order, orderHash, value } = await createOrder(
            seller,
            stubZone,
            offer,
            consideration,
            2 // FULL_RESTRICTED
          );

          const basicOrderParameters = getBasicOrderParameters(
            0, // EthForERC721
            order
          );

          await withBalanceChecks([order], 0, null, async () => {
            const tx = marketplaceContract
              .connect(buyer)
              .fulfillBasicOrder(basicOrderParameters, {
                value,
              });
            const receipt = await (await tx).wait();
            await checkExpectedEvents(tx, receipt, [
              {
                order,
                orderHash,
                fulfiller: buyer.address,
              },
            ]);

            return receipt;
          });
        });
        it("ERC721 <=> ETH (basic with partial restricted order)", async () => {
          // Seller mints nft
          const nftId = randomBN();
          await testERC721.mint(seller.address, nftId);

          // Seller approves marketplace contract to transfer NFT
          await whileImpersonating(seller.address, provider, async () => {
            await expect(
              testERC721
                .connect(seller)
                .setApprovalForAll(marketplaceContract.address, true)
            )
              .to.emit(testERC721, "ApprovalForAll")
              .withArgs(seller.address, marketplaceContract.address, true);
          });

          const offer = [getTestItem721(nftId)];

          const consideration = [
            {
              itemType: 0, // ETH
              token: constants.AddressZero,
              identifierOrCriteria: 0, // ignored for ETH
              startAmount: ethers.utils.parseEther("10"),
              endAmount: ethers.utils.parseEther("10"),
              recipient: seller.address,
            },
            {
              itemType: 0, // ETH
              token: constants.AddressZero,
              identifierOrCriteria: 0, // ignored for ETH
              startAmount: ethers.utils.parseEther("1"),
              endAmount: ethers.utils.parseEther("1"),
              recipient: zone.address,
            },
            {
              itemType: 0, // ETH
              token: constants.AddressZero,
              identifierOrCriteria: 0, // ignored for ETH
              startAmount: ethers.utils.parseEther("1"),
              endAmount: ethers.utils.parseEther("1"),
              recipient: owner.address,
            },
          ];

          const { order, orderHash, value } = await createOrder(
            seller,
            stubZone,
            offer,
            consideration,
            3 // PARTIAL_RESTRICTED
          );

          const basicOrderParameters = getBasicOrderParameters(
            0, // EthForERC721
            order
          );

          await whileImpersonating(buyer.address, provider, async () => {
            await withBalanceChecks([order], 0, null, async () => {
              const tx = marketplaceContract
                .connect(buyer)
                .fulfillBasicOrder(basicOrderParameters, { value });
              const receipt = await (await tx).wait();
              await checkExpectedEvents(tx, receipt, [
                { order, orderHash, fulfiller: buyer.address },
              ]);

              return receipt;
            });
          });
        });
        it("ERC721 <=> ETH (basic, already validated)", async () => {
          const nftId = await mintAndApprove721(
            seller,
            marketplaceContract.address
          );

          const offer = [getTestItem721(nftId)];

          const consideration = [
            getItemETH(parseEther("10"), parseEther("10"), seller.address),
            getItemETH(parseEther("1"), parseEther("1"), zone.address),
            getItemETH(parseEther("1"), parseEther("1"), owner.address),
          ];

          const { order, orderHash, value } = await createOrder(
            seller,
            zone,
            offer,
            consideration,
            0 // FULL_OPEN
          );

          // Validate the order from any account
          await expect(marketplaceContract.connect(owner).validate([order]))
            .to.emit(marketplaceContract, "OrderValidated")
            .withArgs(orderHash, seller.address, zone.address);

          const basicOrderParameters = getBasicOrderParameters(
            0, // EthForERC721
            order
          );

          await withBalanceChecks([order], 0, null, async () => {
            const tx = marketplaceContract
              .connect(buyer)
              .fulfillBasicOrder(basicOrderParameters, {
                value,
              });
            const receipt = await (await tx).wait();
            await checkExpectedEvents(tx, receipt, [
              {
                order,
                orderHash,
                fulfiller: buyer.address,
              },
            ]);

            return receipt;
          });
        });
        it("ERC721 <=> ETH (basic, EIP-2098 signature)", async () => {
          const nftId = await mintAndApprove721(
            seller,
            marketplaceContract.address
          );

          const offer = [getTestItem721(nftId)];

          const consideration = [
            getItemETH(parseEther("10"), parseEther("10"), seller.address),
            getItemETH(parseEther("1"), parseEther("1"), zone.address),
            getItemETH(parseEther("1"), parseEther("1"), owner.address),
          ];

          const { order, orderHash, value } = await createOrder(
            seller,
            zone,
            offer,
            consideration,
            0 // FULL_OPEN
          );

          // Convert signature to EIP 2098
          expect(order.signature.length).to.equal(132);
          order.signature = convertSignatureToEIP2098(order.signature);
          expect(order.signature.length).to.equal(130);

          const basicOrderParameters = getBasicOrderParameters(
            0, // EthForERC721
            order
          );

          await withBalanceChecks([order], 0, null, async () => {
            const tx = marketplaceContract
              .connect(buyer)
              .fulfillBasicOrder(basicOrderParameters, {
                value,
              });
            const receipt = await (await tx).wait();
            await checkExpectedEvents(tx, receipt, [
              {
                order,
                orderHash,
                fulfiller: buyer.address,
              },
            ]);

            return receipt;
          });
        });
        it("ERC721 <=> ETH (basic, extra ether supplied and returned to caller)", async () => {
          const nftId = await mintAndApprove721(
            seller,
            marketplaceContract.address
          );

          const offer = [getTestItem721(nftId)];

          const consideration = [
            getItemETH(parseEther("10"), parseEther("10"), seller.address),
            getItemETH(parseEther("1"), parseEther("1"), zone.address),
            getItemETH(parseEther("1"), parseEther("1"), owner.address),
          ];

          const { order, orderHash, value } = await createOrder(
            seller,
            zone,
            offer,
            consideration,
            0 // FULL_OPEN
          );

          const basicOrderParameters = getBasicOrderParameters(
            0, // EthForERC721
            order
          );

          await withBalanceChecks([order], 0, null, async () => {
            const tx = marketplaceContract
              .connect(buyer)
              .fulfillBasicOrder(basicOrderParameters, {
                value: value.add(1),
              });
            const receipt = await (await tx).wait();
            await checkExpectedEvents(tx, receipt, [
              {
                order,
                orderHash,
                fulfiller: buyer.address,
              },
            ]);

            return receipt;
          });
        });
        it("ERC721 <=> ETH (match)", async () => {
          const nftId = await mintAndApprove721(
            seller,
            marketplaceContract.address
          );

          const offer = [getTestItem721(nftId)];

          const consideration = [
            getItemETH(parseEther("10"), parseEther("10"), seller.address),
            getItemETH(parseEther("1"), parseEther("1"), zone.address),
            getItemETH(parseEther("1"), parseEther("1"), owner.address),
          ];

          const { order, orderHash, value } = await createOrder(
            seller,
            zone,
            offer,
            consideration,
            0 // FULL_OPEN
          );

          const { mirrorOrder, mirrorOrderHash } =
            await createMirrorBuyNowOrder(buyer, zone, order);

          const fulfillments = defaultBuyNowMirrorFulfillment;

          const executions = await simulateMatchOrders(
            [order, mirrorOrder],
            fulfillments,
            owner,
            value
          );
          expect(executions.length).to.equal(4);

          const tx = marketplaceContract
            .connect(owner)
            .matchOrders([order, mirrorOrder], fulfillments, {
              value,
            });
          const receipt = await (await tx).wait();
          await checkExpectedEvents(
            tx,
            receipt,
            [
              {
                order,
                orderHash,
                fulfiller: constants.AddressZero,
              },
              {
                order: mirrorOrder,
                orderHash: mirrorOrderHash,
                fulfiller: constants.AddressZero,
              },
            ],
            executions
          );
          return receipt;
        });
        it("ERC721 <=> ETH (match via conduit)", async () => {
          const nftId = await mintAndApprove721(seller, conduitOne.address);

          const offer = [getTestItem721(nftId)];

          const consideration = [
            getItemETH(parseEther("10"), parseEther("10"), seller.address),
            getItemETH(parseEther("1"), parseEther("1"), zone.address),
            getItemETH(parseEther("1"), parseEther("1"), owner.address),
          ];

          const { order, orderHash, value } = await createOrder(
            seller,
            zone,
            offer,
            consideration,
            0, // FULL_OPEN
            [],
            null,
            seller,
            constants.HashZero,
            conduitKeyOne
          );

          const { mirrorOrder, mirrorOrderHash } =
            await createMirrorBuyNowOrder(buyer, zone, order);

          const fulfillments = defaultBuyNowMirrorFulfillment;

          const executions = await simulateMatchOrders(
            [order, mirrorOrder],
            fulfillments,
            owner,
            value
          );

          expect(executions.length).to.equal(4);

          const tx = marketplaceContract
            .connect(owner)
            .matchOrders([order, mirrorOrder], fulfillments, {
              value,
            });
          const receipt = await (await tx).wait();
          await checkExpectedEvents(
            tx,
            receipt,
            [
              {
                order,
                orderHash,
                fulfiller: constants.AddressZero,
              },
              {
                order: mirrorOrder,
                orderHash: mirrorOrderHash,
                fulfiller: constants.AddressZero,
              },
            ],
            executions
          );
          return receipt;
        });
        it("ERC721 <=> ETH (match, extra eth supplied and returned to caller)", async () => {
          const nftId = await mintAndApprove721(
            seller,
            marketplaceContract.address
          );

          const offer = [getTestItem721(nftId)];

          const consideration = [
            getItemETH(parseEther("10"), parseEther("10"), seller.address),
            getItemETH(parseEther("1"), parseEther("1"), zone.address),
            getItemETH(parseEther("1"), parseEther("1"), owner.address),
          ];

          const { order, orderHash, value } = await createOrder(
            seller,
            zone,
            offer,
            consideration,
            0 // FULL_OPEN
          );

          const { mirrorOrder, mirrorOrderHash } =
            await createMirrorBuyNowOrder(buyer, zone, order);

          const fulfillments = defaultBuyNowMirrorFulfillment;

          const executions = await simulateMatchOrders(
            [order, mirrorOrder],
            fulfillments,
            owner,
            value
          );

          expect(executions.length).to.equal(4);

          const tx = marketplaceContract
            .connect(owner)
            .matchOrders([order, mirrorOrder], fulfillments, {
              value: value.add(101),
            });
          const receipt = await (await tx).wait();
          await checkExpectedEvents(
            tx,
            receipt,
            [
              {
                order,
                orderHash,
                fulfiller: constants.AddressZero,
              },
              {
                order: mirrorOrder,
                orderHash: mirrorOrderHash,
                fulfiller: constants.AddressZero,
              },
            ],
            executions
          );
          return receipt;
        });
        it("ERC721 <=> ERC20 (standard)", async () => {
          const nftId = await mintAndApprove721(
            seller,
            marketplaceContract.address
          );

          // Buyer mints ERC20
          const tokenAmount = minRandom(100);
          await mintAndApproveERC20(
            buyer,
            marketplaceContract.address,
            tokenAmount
          );

          const offer = [getTestItem721(nftId)];

          const consideration = [
            getTestItem20(
              tokenAmount.sub(100),
              tokenAmount.sub(100),
              seller.address
            ),
            getTestItem20(50, 50, zone.address),
            getTestItem20(50, 50, owner.address),
          ];

          const { order, orderHash } = await createOrder(
            seller,
            zone,
            offer,
            consideration,
            0 // FULL_OPEN
          );

          await withBalanceChecks([order], 0, null, async () => {
            const tx = marketplaceContract
              .connect(buyer)
              .fulfillOrder(order, toKey(false));
            const receipt = await (await tx).wait();
            await checkExpectedEvents(tx, receipt, [
              {
                order,
                orderHash,
                fulfiller: buyer.address,
                fulfillerConduitKey: toKey(false),
              },
            ]);
            return receipt;
          });
        });
        it("ERC721 <=> ERC20 (standard via conduit)", async () => {
          const nftId = await mintAndApprove721(seller, conduitOne.address);

          // Buyer mints ERC20
          const tokenAmount = minRandom(100);
          await mintAndApproveERC20(
            buyer,
            marketplaceContract.address,
            tokenAmount
          );

          const offer = [getTestItem721(nftId)];

          const consideration = [
            getTestItem20(
              tokenAmount.sub(100),
              tokenAmount.sub(100),
              seller.address
            ),
            getTestItem20(50, 50, zone.address),
            getTestItem20(50, 50, owner.address),
          ];

          const { order, orderHash } = await createOrder(
            seller,
            zone,
            offer,
            consideration,
            0, // FULL_OPEN
            [],
            null,
            seller,
            constants.HashZero,
            conduitKeyOne
          );

          await withBalanceChecks([order], 0, null, async () => {
            const tx = marketplaceContract
              .connect(buyer)
              .fulfillOrder(order, toKey(false));
            const receipt = await (await tx).wait();
            await checkExpectedEvents(tx, receipt, [
              {
                order,
                orderHash,
                fulfiller: buyer.address,
                fulfillerConduitKey: toKey(false),
              },
            ]);

            return receipt;
          });
        });
        it("ERC721 <=> ERC20 (basic)", async () => {
          const nftId = await mintAndApprove721(
            seller,
            marketplaceContract.address
          );

          // Buyer mints ERC20
          const tokenAmount = minRandom(100);
          await mintAndApproveERC20(
            buyer,
            marketplaceContract.address,
            tokenAmount
          );

          const offer = [getTestItem721(nftId)];

          const consideration = [
            getTestItem20(
              tokenAmount.sub(100),
              tokenAmount.sub(100),
              seller.address
            ),
            getTestItem20(50, 50, zone.address),
            getTestItem20(50, 50, owner.address),
          ];

          const { order, orderHash } = await createOrder(
            seller,
            zone,
            offer,
            consideration,
            0 // FULL_OPEN
          );

          const basicOrderParameters = getBasicOrderParameters(
            2, // ERC20ForERC721
            order
          );

          await withBalanceChecks([order], 0, null, async () => {
            const tx = marketplaceContract
              .connect(buyer)
              .fulfillBasicOrder(basicOrderParameters);
            const receipt = await (await tx).wait();
            await checkExpectedEvents(tx, receipt, [
              {
                order,
                orderHash,
                fulfiller: buyer.address,
              },
            ]);

            return receipt;
          });
        });
        it("ERC721 <=> ERC20 (basic via conduit)", async () => {
          const nftId = await mintAndApprove721(seller, conduitOne.address);

          // Buyer mints ERC20
          const tokenAmount = minRandom(100);
          await mintAndApproveERC20(
            buyer,
            marketplaceContract.address,
            tokenAmount
          );

          const offer = [getTestItem721(nftId)];

          const consideration = [
            getTestItem20(
              tokenAmount.sub(100),
              tokenAmount.sub(100),
              seller.address
            ),
            getTestItem20(50, 50, zone.address),
            getTestItem20(50, 50, owner.address),
          ];

          const { order, orderHash } = await createOrder(
            seller,
            zone,
            offer,
            consideration,
            0, // FULL_OPEN
            [],
            null,
            seller,
            constants.HashZero,
            conduitKeyOne
          );

          const basicOrderParameters = getBasicOrderParameters(
            2, // ERC20ForERC721
            order
          );

          await withBalanceChecks([order], 0, null, async () => {
            const tx = marketplaceContract
              .connect(buyer)
              .fulfillBasicOrder(basicOrderParameters);
            const receipt = await (await tx).wait();
            await checkExpectedEvents(tx, receipt, [
              {
                order,
                orderHash,
                fulfiller: buyer.address,
              },
            ]);

            return receipt;
          });
        });
        it("ERC721 <=> ERC20 (basic, EIP-1271 signature)", async () => {
          // Seller mints nft to contract
          const nftId = await mint721(sellerContract);

          // Seller approves marketplace contract to transfer NFT
          await expect(
            sellerContract
              .connect(seller)
              .approveNFT(testERC721.address, marketplaceContract.address)
          )
            .to.emit(testERC721, "ApprovalForAll")
            .withArgs(
              sellerContract.address,
              marketplaceContract.address,
              true
            );

          // Buyer mints ERC20
          const tokenAmount = minRandom(100);
          await mintAndApproveERC20(
            buyer,
            marketplaceContract.address,
            tokenAmount
          );

          const offer = [getTestItem721(nftId)];

          const consideration = [
            getTestItem20(
              tokenAmount.sub(100),
              tokenAmount.sub(100),
              sellerContract.address
            ),
            getTestItem20(50, 50, zone.address),
            getTestItem20(50, 50, owner.address),
          ];

          const { order, orderHash } = await createOrder(
            sellerContract,
            zone,
            offer,
            consideration,
            0, // FULL_OPEN
            [],
            null,
            seller
          );

          const basicOrderParameters = getBasicOrderParameters(
            2, // ERC20ForERC721
            order
          );

          await withBalanceChecks([order], 0, null, async () => {
            const tx = marketplaceContract
              .connect(buyer)
              .fulfillBasicOrder(basicOrderParameters);
            const receipt = await (await tx).wait();
            await checkExpectedEvents(tx, receipt, [
              {
                order,
                orderHash,
                fulfiller: buyer.address,
              },
            ]);

            return receipt;
          });
        });
        it("ERC721 <=> ERC20 (basic, EIP-1271 signature w/ non-standard length)", async () => {
          // Seller mints nft to contract
          const nftId = await mint721(sellerContract);

          // Seller approves marketplace contract to transfer NFT
          await expect(
            sellerContract
              .connect(seller)
              .approveNFT(testERC721.address, marketplaceContract.address)
          )
            .to.emit(testERC721, "ApprovalForAll")
            .withArgs(
              sellerContract.address,
              marketplaceContract.address,
              true
            );

          // Buyer mints ERC20
          const tokenAmount = minRandom(100);
          await mintAndApproveERC20(
            buyer,
            marketplaceContract.address,
            tokenAmount
          );

          const offer = [getTestItem721(nftId)];

          const consideration = [
            getTestItem20(
              tokenAmount.sub(100),
              tokenAmount.sub(100),
              sellerContract.address
            ),
            getTestItem20(50, 50, zone.address),
            getTestItem20(50, 50, owner.address),
          ];

          const { order, orderHash } = await createOrder(
            sellerContract,
            zone,
            offer,
            consideration,
            0, // FULL_OPEN
            [],
            null,
            seller
          );

          const basicOrderParameters = {
            ...getBasicOrderParameters(
              2, // ERC20ForERC721
              order
            ),
            signature: "0x",
          };

          // Fails before seller contract approves the digest (note that any
          // non-standard signature length is treated as a contract signature)
          if (!process.env.REFERENCE) {
            await expect(
              marketplaceContract
                .connect(buyer)
                .fulfillBasicOrder(basicOrderParameters)
            ).to.be.revertedWith("BadContractSignature");
          } else {
            await expect(
              marketplaceContract
                .connect(buyer)
                .fulfillBasicOrder(basicOrderParameters)
            ).to.be.reverted;
          }

          // Compute the digest based on the order hash
          const { domainSeparator } = await marketplaceContract.information();
          const digest = keccak256(
            `0x1901${domainSeparator.slice(2)}${orderHash.slice(2)}`
          );

          // Seller approves the digest
          await sellerContract.connect(seller).registerDigest(digest, true);

          // Now it succeeds
          await withBalanceChecks([order], 0, null, async () => {
            const tx = marketplaceContract
              .connect(buyer)
              .fulfillBasicOrder(basicOrderParameters);
            const receipt = await (await tx).wait();
            await checkExpectedEvents(tx, receipt, [
              {
                order,
                orderHash,
                fulfiller: buyer.address,
              },
            ]);

            return receipt;
          });
        });
        it("ERC721 <=> ERC20 (match)", async () => {
          const nftId = await mintAndApprove721(
            seller,
            marketplaceContract.address
          );

          // Buyer mints ERC20
          const tokenAmount = minRandom(100);
          await mintAndApproveERC20(
            buyer,
            marketplaceContract.address,
            tokenAmount
          );

          const offer = [getTestItem721(nftId)];

          const consideration = [
            getTestItem20(
              tokenAmount.sub(100),
              tokenAmount.sub(100),
              seller.address
            ),
            getTestItem20(50, 50, zone.address),
            getTestItem20(50, 50, owner.address),
          ];

          const { order, orderHash, value } = await createOrder(
            seller,
            zone,
            offer,
            consideration,
            0 // FULL_OPEN
          );

          const { mirrorOrder, mirrorOrderHash } =
            await createMirrorBuyNowOrder(buyer, zone, order);

          const fulfillments = defaultBuyNowMirrorFulfillment;

          const executions = await simulateMatchOrders(
            [order, mirrorOrder],
            fulfillments,
            owner,
            value
          );

          expect(executions.length).to.equal(4);

          const tx = marketplaceContract
            .connect(owner)
            .matchOrders([order, mirrorOrder], fulfillments);
          const receipt = await (await tx).wait();
          await checkExpectedEvents(
            tx,
            receipt,
            [
              {
                order,
                orderHash,
                fulfiller: constants.AddressZero,
              },
              {
                order: mirrorOrder,
                orderHash: mirrorOrderHash,
                fulfiller: constants.AddressZero,
              },
            ],
            executions
          );
          return receipt;
        });
        it("ERC721 <=> ERC20 (match via conduit)", async () => {
          const nftId = await mintAndApprove721(seller, conduitOne.address);

          // Buyer mints ERC20
          const tokenAmount = minRandom(100);
          await mintAndApproveERC20(
            buyer,
            marketplaceContract.address,
            tokenAmount
          );

          const offer = [getTestItem721(nftId)];

          const consideration = [
            getTestItem20(
              tokenAmount.sub(100),
              tokenAmount.sub(100),
              seller.address
            ),
            getTestItem20(50, 50, zone.address),
            getTestItem20(50, 50, owner.address),
          ];

          const { order, orderHash, value } = await createOrder(
            seller,
            zone,
            offer,
            consideration,
            0, // FULL_OPEN
            [],
            null,
            seller,
            constants.HashZero,
            conduitKeyOne
          );

          const { mirrorOrder, mirrorOrderHash } =
            await createMirrorBuyNowOrder(buyer, zone, order);

          const fulfillments = defaultBuyNowMirrorFulfillment;

          const executions = await simulateMatchOrders(
            [order, mirrorOrder],
            fulfillments,
            owner,
            value
          );

          expect(executions.length).to.equal(4);

          const tx = marketplaceContract
            .connect(owner)
            .matchOrders([order, mirrorOrder], fulfillments);
          const receipt = await (await tx).wait();
          await checkExpectedEvents(
            tx,
            receipt,
            [
              {
                order,
                orderHash,
                fulfiller: constants.AddressZero,
              },
              {
                order: mirrorOrder,
                orderHash: mirrorOrderHash,
                fulfiller: constants.AddressZero,
              },
            ],
            executions
          );
          return receipt;
        });
      });
      describe("[Accept offer] User accepts a buy offer on a single ERC721", async () => {
        // Note: ETH is not a possible case
        it("ERC721 <=> ERC20 (standard)", async () => {
          // Buyer mints nft
          const nftId = await mint721(buyer);

          // Buyer approves marketplace contract to transfer NFT
          await set721ApprovalForAll(buyer, marketplaceContract.address, true);

          // Seller mints ERC20
          const tokenAmount = minRandom(100);
          await mintAndApproveERC20(
            seller,
            marketplaceContract.address,
            tokenAmount
          );

          // Buyer approves marketplace contract to transfer ERC20 tokens too
          await expect(
            testERC20
              .connect(buyer)
              .approve(marketplaceContract.address, tokenAmount)
          )
            .to.emit(testERC20, "Approval")
            .withArgs(buyer.address, marketplaceContract.address, tokenAmount);

          const offer = [
            getTestItem20(tokenAmount.sub(100), tokenAmount.sub(100)),
          ];

          const consideration = [
            getTestItem721(nftId, 1, 1, seller.address),
            getTestItem20(50, 50, zone.address),
            getTestItem20(50, 50, owner.address),
          ];

          const { order, orderHash } = await createOrder(
            seller,
            zone,
            offer,
            consideration,
            0 // FULL_OPEN
          );

          await withBalanceChecks([order], 0, null, async () => {
            const tx = marketplaceContract
              .connect(buyer)
              .fulfillOrder(order, toKey(false));
            const receipt = await (await tx).wait();
            await checkExpectedEvents(tx, receipt, [
              {
                order,
                orderHash,
                fulfiller: buyer.address,
                fulfillerConduitKey: toKey(false),
              },
            ]);

            return receipt;
          });
        });
        it("ERC721 <=> ERC20 (standard, via conduit)", async () => {
          // Buyer mints nft
          const nftId = await mint721(buyer);

          // Buyer approves marketplace contract to transfer NFT
          await set721ApprovalForAll(buyer, marketplaceContract.address, true);

          // Seller mints ERC20
          const tokenAmount = minRandom(100);
          await mintAndApproveERC20(seller, conduitOne.address, tokenAmount);

          // Buyer approves marketplace contract to transfer ERC20 tokens
          await expect(
            testERC20
              .connect(buyer)
              .approve(marketplaceContract.address, tokenAmount)
          )
            .to.emit(testERC20, "Approval")
            .withArgs(buyer.address, marketplaceContract.address, tokenAmount);

          const offer = [
            getTestItem20(tokenAmount.sub(100), tokenAmount.sub(100)),
          ];

          const consideration = [
            getTestItem721(nftId, 1, 1, seller.address),
            getTestItem20(50, 50, zone.address),
            getTestItem20(50, 50, owner.address),
          ];

          const { order, orderHash } = await createOrder(
            seller,
            zone,
            offer,
            consideration,
            0, // FULL_OPEN
            [],
            null,
            seller,
            constants.HashZero,
            conduitKeyOne
          );

          await withBalanceChecks([order], 0, null, async () => {
            const tx = marketplaceContract
              .connect(buyer)
              .fulfillOrder(order, toKey(false));
            const receipt = await (await tx).wait();
            await checkExpectedEvents(tx, receipt, [
              {
                order,
                orderHash,
                fulfiller: buyer.address,
                fulfillerConduitKey: toKey(false),
              },
            ]);

            return receipt;
          });
        });
        it("ERC721 <=> ERC20 (standard, fulfilled via conduit)", async () => {
          // Buyer mints nft
          const nftId = await mint721(buyer);

          // Buyer approves conduit contract to transfer NFT
          await set721ApprovalForAll(buyer, conduitOne.address, true);

          // Seller mints ERC20
          const tokenAmount = minRandom(100);
          await mintAndApproveERC20(
            seller,
            marketplaceContract.address,
            tokenAmount
          );

          // Buyer approves conduit to transfer ERC20 tokens
          await expect(
            testERC20.connect(buyer).approve(conduitOne.address, tokenAmount)
          )
            .to.emit(testERC20, "Approval")
            .withArgs(buyer.address, conduitOne.address, tokenAmount);

          const offer = [
            getTestItem20(tokenAmount.sub(100), tokenAmount.sub(100)),
          ];

          const consideration = [
            getTestItem721(nftId, 1, 1, seller.address),
            getTestItem20(50, 50, zone.address),
            getTestItem20(50, 50, owner.address),
          ];

          const { order, orderHash } = await createOrder(
            seller,
            zone,
            offer,
            consideration,
            0 // FULL_OPEN
          );

          await withBalanceChecks([order], 0, null, async () => {
            const tx = marketplaceContract
              .connect(buyer)
              .fulfillOrder(order, conduitKeyOne);
            const receipt = await (await tx).wait();
            await checkExpectedEvents(tx, receipt, [
              {
                order,
                orderHash,
                fulfiller: buyer.address,
                fulfillerConduitKey: conduitKeyOne,
              },
            ]);

            return receipt;
          });
        });
        it("ERC721 <=> ERC20 (basic)", async () => {
          // Buyer mints nft
          const nftId = await mint721(buyer);

          // Buyer approves marketplace contract to transfer NFT
          await set721ApprovalForAll(buyer, marketplaceContract.address, true);

          // Seller mints ERC20
          const tokenAmount = toBN(random128());
          await mintAndApproveERC20(
            seller,
            marketplaceContract.address,
            tokenAmount
          );

          // NOTE: Buyer does not need to approve marketplace for ERC20 tokens

          const offer = [getTestItem20(tokenAmount, tokenAmount)];

          const consideration = [
            getTestItem721(nftId, 1, 1, seller.address),
            getTestItem20(50, 50, zone.address),
            getTestItem20(50, 50, owner.address),
          ];

          const { order, orderHash } = await createOrder(
            seller,
            zone,
            offer,
            consideration,
            0 // FULL_OPEN
          );

          const basicOrderParameters = getBasicOrderParameters(
            4, // ERC721ForERC20
            order
          );

          await withBalanceChecks([order], toBN(0), null, async () => {
            const tx = marketplaceContract
              .connect(buyer)
              .fulfillBasicOrder(basicOrderParameters);
            const receipt = await (await tx).wait();
            await checkExpectedEvents(
              tx,
              receipt,
              [
                {
                  order,
                  orderHash,
                  fulfiller: buyer.address,
                },
              ],
              getBasicOrderExecutions(order, buyer.address)
            );

            return receipt;
          });
        });
        it("ERC721 <=> ERC20 (basic, many via conduit)", async () => {
          // Buyer mints nft
          const nftId = await mint721(buyer);

          // Buyer approves marketplace contract to transfer NFT
          await set721ApprovalForAll(buyer, marketplaceContract.address, true);

          // Seller mints ERC20
          const tokenAmount = toBN(random128());
          await mintAndApproveERC20(seller, conduitOne.address, tokenAmount);

          // NOTE: Buyer does not need to approve marketplace for ERC20 tokens

          const offer = [getTestItem20(tokenAmount, tokenAmount)];

          const consideration = [
            getTestItem721(nftId, 1, 1, seller.address),
            getTestItem20(1, 1, zone.address),
          ];

          for (let i = 1; i <= 50; ++i) {
            consideration.push(
              getTestItem20(i, i, toAddress(parseInt(i) + 10000))
            );
          }

          const { order, orderHash } = await createOrder(
            seller,
            zone,
            offer,
            consideration,
            0, // FULL_OPEN
            [],
            null,
            seller,
            constants.HashZero,
            conduitKeyOne
          );

          const basicOrderParameters = getBasicOrderParameters(
            4, // ERC721ForERC20
            order
          );

          await withBalanceChecks([order], toBN(0), null, async () => {
            const tx = marketplaceContract
              .connect(buyer)
              .fulfillBasicOrder(basicOrderParameters);
            const receipt = await (await tx).wait();
            await checkExpectedEvents(
              tx,
              receipt,
              [
                {
                  order,
                  orderHash,
                  fulfiller: buyer.address,
                },
              ],
              getBasicOrderExecutions(order, buyer.address)
            );

            return receipt;
          });
        });
        it("ERC721 <=> ERC20 (basic, fulfilled via conduit)", async () => {
          // Buyer mints nft
          const nftId = await mint721(buyer);

          // Buyer approves conduit contract to transfer NFT
          await set721ApprovalForAll(buyer, conduitOne.address, true);

          // Seller mints ERC20
          const tokenAmount = toBN(random128());
          await mintAndApproveERC20(
            seller,
            marketplaceContract.address,
            tokenAmount
          );

          // NOTE: Buyer does not need to approve marketplace for ERC20 tokens

          const offer = [getTestItem20(tokenAmount, tokenAmount)];

          const consideration = [
            getTestItem721(nftId, 1, 1, seller.address),
            getTestItem20(50, 50, zone.address),
            getTestItem20(50, 50, owner.address),
          ];

          const { order, orderHash } = await createOrder(
            seller,
            zone,
            offer,
            consideration,
            0 // FULL_OPEN
          );

          const basicOrderParameters = getBasicOrderParameters(
            4, // ERC721ForERC20
            order,
            conduitKeyOne
          );

          await withBalanceChecks([order], toBN(0), null, async () => {
            const tx = marketplaceContract
              .connect(buyer)
              .fulfillBasicOrder(basicOrderParameters);
            const receipt = await (await tx).wait();
            await checkExpectedEvents(
              tx,
              receipt,
              [
                {
                  order,
                  orderHash,
                  fulfiller: buyer.address,
                  fulfillerConduitKey: conduitKeyOne,
                },
              ],
              getBasicOrderExecutions(order, buyer.address, conduitKeyOne)
            );

            return receipt;
          });
        });
        it("ERC721 <=> ERC20 (match)", async () => {
          // Buyer mints nft
          const nftId = await mint721(buyer);

          // Buyer approves marketplace contract to transfer NFT
          await set721ApprovalForAll(buyer, marketplaceContract.address, true);

          // Seller mints ERC20
          const tokenAmount = minRandom(100);
          await mintAndApproveERC20(
            seller,
            marketplaceContract.address,
            tokenAmount
          );

          // NOTE: Buyer does not need to approve marketplace for ERC20 tokens

          const offer = [
            getTestItem20(tokenAmount.sub(100), tokenAmount.sub(100)),
          ];

          const consideration = [
            getTestItem721(nftId, 1, 1, seller.address),
            getTestItem20(50, 50, zone.address),
            getTestItem20(50, 50, owner.address),
          ];

          const { order, orderHash, value } = await createOrder(
            seller,
            zone,
            offer,
            consideration,
            0 // FULL_OPEN
          );

          const { mirrorOrder, mirrorOrderHash } =
            await createMirrorAcceptOfferOrder(buyer, zone, order);

          const fulfillments = defaultAcceptOfferMirrorFulfillment;

          const executions = await simulateMatchOrders(
            [order, mirrorOrder],
            fulfillments,
            owner,
            value
          );

          expect(executions.length).to.equal(4);

          const tx = marketplaceContract
            .connect(owner)
            .matchOrders([order, mirrorOrder], fulfillments);
          const receipt = await (await tx).wait();
          await checkExpectedEvents(
            tx,
            receipt,
            [
              {
                order,
                orderHash,
                fulfiller: constants.AddressZero,
              },
              {
                order: mirrorOrder,
                orderHash: mirrorOrderHash,
                fulfiller: constants.AddressZero,
              },
            ],
            executions
          );
          return receipt;
        });
        it("ERC721 <=> ERC20 (match via conduit)", async () => {
          // Buyer mints nft
          const nftId = await mint721(buyer);

          // Buyer approves conduit contract to transfer NFT
          await set721ApprovalForAll(buyer, conduitOne.address, true);

          // Seller mints ERC20
          const tokenAmount = minRandom(100);
          await mintAndApproveERC20(
            seller,
            marketplaceContract.address,
            tokenAmount
          );

          // NOTE: Buyer does not need to approve marketplace for ERC20 tokens

          const offer = [
            getTestItem20(tokenAmount.sub(100), tokenAmount.sub(100)),
          ];

          const consideration = [
            getTestItem721(nftId, 1, 1, seller.address),
            getTestItem20(50, 50, zone.address),
            getTestItem20(50, 50, owner.address),
          ];

          const { order, orderHash, value } = await createOrder(
            seller,
            zone,
            offer,
            consideration,
            0 // FULL_OPEN
          );

          const { mirrorOrder, mirrorOrderHash } =
            await createMirrorAcceptOfferOrder(
              buyer,
              zone,
              order,
              [],
              conduitKeyOne
            );

          const fulfillments = defaultAcceptOfferMirrorFulfillment;

          const executions = await simulateMatchOrders(
            [order, mirrorOrder],
            fulfillments,
            owner,
            value
          );

          expect(executions.length).to.equal(4);

          const tx = marketplaceContract
            .connect(owner)
            .matchOrders([order, mirrorOrder], fulfillments);
          const receipt = await (await tx).wait();
          await checkExpectedEvents(
            tx,
            receipt,
            [
              {
                order,
                orderHash,
                fulfiller: constants.AddressZero,
              },
              {
                order: mirrorOrder,
                orderHash: mirrorOrderHash,
                fulfiller: constants.AddressZero,
              },
            ],
            executions
          );
          return receipt;
        });
      });
    });

    describe("A single ERC1155 is to be transferred", async () => {
      describe("[Buy now] User fullfills a sell order for a single ERC1155", async () => {
        it("ERC1155 <=> ETH (standard)", async () => {
          // Seller mints nft
          const { nftId, amount } = await mintAndApprove1155(
            seller,
            marketplaceContract.address
          );

          const offer = [getTestItem1155(nftId, amount, amount)];

          const consideration = [
            getItemETH(parseEther("10"), parseEther("10"), seller.address),
            getItemETH(parseEther("1"), parseEther("1"), zone.address),
            getItemETH(parseEther("1"), parseEther("1"), owner.address),
          ];

          const { order, orderHash, value } = await createOrder(
            seller,
            zone,
            offer,
            consideration,
            0 // FULL_OPEN
          );

          await withBalanceChecks([order], 0, null, async () => {
            const tx = marketplaceContract
              .connect(buyer)
              .fulfillOrder(order, toKey(false), {
                value,
              });
            const receipt = await (await tx).wait();
            await checkExpectedEvents(tx, receipt, [
              {
                order,
                orderHash,
                fulfiller: buyer.address,
                fulfillerConduitKey: toKey(false),
              },
            ]);

            return receipt;
          });
        });
        it("ERC1155 <=> ETH (standard via conduit)", async () => {
          // Seller mints nft
          const { nftId, amount } = await mintAndApprove1155(
            seller,
            conduitOne.address
          );

          const offer = [getTestItem1155(nftId, amount, amount)];

          const consideration = [
            getItemETH(parseEther("10"), parseEther("10"), seller.address),
            getItemETH(parseEther("1"), parseEther("1"), zone.address),
            getItemETH(parseEther("1"), parseEther("1"), owner.address),
          ];

          const { order, orderHash, value } = await createOrder(
            seller,
            zone,
            offer,
            consideration,
            0, // FULL_OPEN
            [],
            null,
            seller,
            constants.HashZero,
            conduitKeyOne
          );

          await withBalanceChecks([order], 0, null, async () => {
            const tx = marketplaceContract
              .connect(buyer)
              .fulfillOrder(order, toKey(false), {
                value,
              });
            const receipt = await (await tx).wait();
            await checkExpectedEvents(tx, receipt, [
              {
                order,
                orderHash,
                fulfiller: buyer.address,
                fulfillerConduitKey: toKey(false),
              },
            ]);

            return receipt;
          });
        });
        it("ERC1155 <=> ETH (basic)", async () => {
          // Seller mints nft
          const { nftId, amount } = await mintAndApprove1155(
            seller,
            marketplaceContract.address
          );

          const offer = [getTestItem1155(nftId, amount, amount)];

          const consideration = [
            getItemETH(parseEther("10"), parseEther("10"), seller.address),
            getItemETH(parseEther("1"), parseEther("1"), zone.address),
            getItemETH(parseEther("1"), parseEther("1"), owner.address),
          ];

          const { order, orderHash, value } = await createOrder(
            seller,
            zone,
            offer,
            consideration,
            0 // FULL_OPEN
          );

          const basicOrderParameters = getBasicOrderParameters(
            1, // EthForERC1155
            order
          );

          await withBalanceChecks([order], 0, null, async () => {
            const tx = marketplaceContract
              .connect(buyer)
              .fulfillBasicOrder(basicOrderParameters, {
                value,
              });
            const receipt = await (await tx).wait();
            await checkExpectedEvents(tx, receipt, [
              {
                order,
                orderHash,
                fulfiller: buyer.address,
              },
            ]);

            return receipt;
          });
        });
        it("ERC1155 <=> ETH (basic via conduit)", async () => {
          // Seller mints nft
          const { nftId, amount } = await mintAndApprove1155(
            seller,
            conduitOne.address
          );

          const offer = [getTestItem1155(nftId, amount, amount)];

          const consideration = [
            getItemETH(parseEther("10"), parseEther("10"), seller.address),
            getItemETH(parseEther("1"), parseEther("1"), zone.address),
            getItemETH(parseEther("1"), parseEther("1"), owner.address),
          ];

          const { order, orderHash, value } = await createOrder(
            seller,
            zone,
            offer,
            consideration,
            0, // FULL_OPEN
            [],
            null,
            seller,
            constants.HashZero,
            conduitKeyOne
          );

          const basicOrderParameters = getBasicOrderParameters(
            1, // EthForERC1155
            order
          );

          await withBalanceChecks([order], 0, null, async () => {
            const tx = marketplaceContract
              .connect(buyer)
              .fulfillBasicOrder(basicOrderParameters, {
                value,
              });
            const receipt = await (await tx).wait();
            await checkExpectedEvents(tx, receipt, [
              {
                order,
                orderHash,
                fulfiller: buyer.address,
              },
            ]);

            return receipt;
          });
        });
        it("ERC1155 <=> ETH (match)", async () => {
          // Seller mints nft
          const { nftId, amount } = await mintAndApprove1155(
            seller,
            marketplaceContract.address
          );

          const offer = [getTestItem1155(nftId, amount, amount)];

          const consideration = [
            getItemETH(parseEther("10"), parseEther("10"), seller.address),
            getItemETH(parseEther("1"), parseEther("1"), zone.address),
            getItemETH(parseEther("1"), parseEther("1"), owner.address),
          ];

          const { order, orderHash, value } = await createOrder(
            seller,
            zone,
            offer,
            consideration,
            0 // FULL_OPEN
          );

          const { mirrorOrder, mirrorOrderHash } =
            await createMirrorBuyNowOrder(buyer, zone, order);

          const fulfillments = defaultBuyNowMirrorFulfillment;

          const executions = await simulateMatchOrders(
            [order, mirrorOrder],
            fulfillments,
            owner,
            value
          );

          expect(executions.length).to.equal(4);

          const tx = marketplaceContract
            .connect(owner)
            .matchOrders([order, mirrorOrder], fulfillments, {
              value,
            });
          const receipt = await (await tx).wait();
          await checkExpectedEvents(
            tx,
            receipt,
            [
              {
                order,
                orderHash,
                fulfiller: constants.AddressZero,
              },
              {
                order: mirrorOrder,
                orderHash: mirrorOrderHash,
                fulfiller: constants.AddressZero,
              },
            ],
            executions
          );
          return receipt;
        });
        it("ERC1155 <=> ETH (match via conduit)", async () => {
          // Seller mints nft
          const { nftId, amount } = await mintAndApprove1155(
            seller,
            conduitOne.address
          );

          const offer = [getTestItem1155(nftId, amount, amount)];

          const consideration = [
            getItemETH(parseEther("10"), parseEther("10"), seller.address),
            getItemETH(parseEther("1"), parseEther("1"), zone.address),
            getItemETH(parseEther("1"), parseEther("1"), owner.address),
          ];

          const { order, orderHash, value } = await createOrder(
            seller,
            zone,
            offer,
            consideration,
            0, // FULL_OPEN
            [],
            null,
            seller,
            constants.HashZero,
            conduitKeyOne
          );

          const { mirrorOrder, mirrorOrderHash } =
            await createMirrorBuyNowOrder(buyer, zone, order);

          const fulfillments = defaultBuyNowMirrorFulfillment;

          const executions = await simulateMatchOrders(
            [order, mirrorOrder],
            fulfillments,
            owner,
            value
          );

          expect(executions.length).to.equal(4);

          const tx = marketplaceContract
            .connect(owner)
            .matchOrders([order, mirrorOrder], fulfillments, {
              value,
            });
          const receipt = await (await tx).wait();
          await checkExpectedEvents(
            tx,
            receipt,
            [
              {
                order,
                orderHash,
                fulfiller: constants.AddressZero,
              },
              {
                order: mirrorOrder,
                orderHash: mirrorOrderHash,
                fulfiller: constants.AddressZero,
              },
            ],
            executions
          );
          return receipt;
        });
        it("ERC1155 <=> ERC20 (standard)", async () => {
          // Seller mints nft
          const { nftId, amount } = await mintAndApprove1155(
            seller,
            marketplaceContract.address
          );

          // Buyer mints ERC20
          const tokenAmount = minRandom(100);
          await mintAndApproveERC20(
            buyer,
            marketplaceContract.address,
            tokenAmount
          );

          const offer = [getTestItem1155(nftId, amount, amount)];

          const consideration = [
            getTestItem20(
              tokenAmount.sub(100),
              tokenAmount.sub(100),
              seller.address
            ),
            getTestItem20(50, 50, zone.address),
            getTestItem20(50, 50, owner.address),
          ];

          const { order, orderHash } = await createOrder(
            seller,
            zone,
            offer,
            consideration,
            0 // FULL_OPEN
          );

          await withBalanceChecks([order], 0, null, async () => {
            const tx = marketplaceContract
              .connect(buyer)
              .fulfillOrder(order, toKey(false));
            const receipt = await (await tx).wait();
            await checkExpectedEvents(tx, receipt, [
              {
                order,
                orderHash,
                fulfiller: buyer.address,
                fulfillerConduitKey: toKey(false),
              },
            ]);

            return receipt;
          });
        });
        it("ERC1155 <=> ERC20 (standard via conduit)", async () => {
          // Seller mints nft
          const { nftId, amount } = await mintAndApprove1155(
            seller,
            conduitOne.address
          );

          // Buyer mints ERC20
          const tokenAmount = minRandom(100);
          await mintAndApproveERC20(
            buyer,
            marketplaceContract.address,
            tokenAmount
          );

          const offer = [getTestItem1155(nftId, amount, amount)];

          const consideration = [
            getTestItem20(
              tokenAmount.sub(100),
              tokenAmount.sub(100),
              seller.address
            ),
            getTestItem20(50, 50, zone.address),
            getTestItem20(50, 50, owner.address),
          ];

          const { order, orderHash } = await createOrder(
            seller,
            zone,
            offer,
            consideration,
            0, // FULL_OPEN
            [],
            null,
            seller,
            constants.HashZero,
            conduitKeyOne
          );

          await withBalanceChecks([order], 0, null, async () => {
            const tx = marketplaceContract
              .connect(buyer)
              .fulfillOrder(order, toKey(false));
            const receipt = await (await tx).wait();
            await checkExpectedEvents(tx, receipt, [
              {
                order,
                orderHash,
                fulfiller: buyer.address,
                fulfillerConduitKey: toKey(false),
              },
            ]);

            return receipt;
          });
        });
        it("ERC1155 <=> ERC20 (basic)", async () => {
          // Seller mints nft
          const { nftId, amount } = await mintAndApprove1155(
            seller,
            marketplaceContract.address
          );

          // Buyer mints ERC20
          const tokenAmount = minRandom(100);
          await mintAndApproveERC20(
            buyer,
            marketplaceContract.address,
            tokenAmount
          );

          const offer = [getTestItem1155(nftId, amount, amount)];

          const consideration = [
            getTestItem20(
              tokenAmount.sub(100),
              tokenAmount.sub(100),
              seller.address
            ),
            getTestItem20(50, 50, zone.address),
            getTestItem20(50, 50, owner.address),
          ];

          const { order, orderHash } = await createOrder(
            seller,
            zone,
            offer,
            consideration,
            0 // FULL_OPEN
          );

          const basicOrderParameters = getBasicOrderParameters(
            3, // ERC20ForERC1155
            order
          );

          await withBalanceChecks([order], 0, null, async () => {
            const tx = marketplaceContract
              .connect(buyer)
              .fulfillBasicOrder(basicOrderParameters);
            const receipt = await (await tx).wait();
            await checkExpectedEvents(
              tx,
              receipt,
              [
                {
                  order,
                  orderHash,
                  fulfiller: buyer.address,
                },
              ],
              getBasicOrderExecutions(order, buyer.address)
            );

            return receipt;
          });
        });
        it("ERC1155 <=> ERC20 (basic via conduit)", async () => {
          // Seller mints nft
          const { nftId, amount } = await mintAndApprove1155(
            seller,
            conduitOne.address
          );

          // Buyer mints ERC20
          const tokenAmount = minRandom(100);
          await mintAndApproveERC20(
            buyer,
            marketplaceContract.address,
            tokenAmount
          );

          const offer = [getTestItem1155(nftId, amount, amount)];

          const consideration = [
            getTestItem20(
              tokenAmount.sub(100),
              tokenAmount.sub(100),
              seller.address
            ),
            getTestItem20(50, 50, zone.address),
            getTestItem20(50, 50, owner.address),
          ];

          const { order, orderHash } = await createOrder(
            seller,
            zone,
            offer,
            consideration,
            0, // FULL_OPEN
            [],
            null,
            seller,
            constants.HashZero,
            conduitKeyOne
          );

          const basicOrderParameters = getBasicOrderParameters(3, order);

          await withBalanceChecks([order], 0, null, async () => {
            const tx = marketplaceContract
              .connect(buyer)
              .fulfillBasicOrder(basicOrderParameters);
            const receipt = await (await tx).wait();
            await checkExpectedEvents(tx, receipt, [
              {
                order,
                orderHash,
                fulfiller: buyer.address,
              },
            ]);

            return receipt;
          });
        });
        it("ERC1155 <=> ERC20 (match)", async () => {
          // Seller mints nft
          const { nftId, amount } = await mintAndApprove1155(
            seller,
            marketplaceContract.address
          );

          // Buyer mints ERC20
          const tokenAmount = minRandom(100);
          await mintAndApproveERC20(
            buyer,
            marketplaceContract.address,
            tokenAmount
          );

          const offer = [getTestItem1155(nftId, amount, amount)];

          const consideration = [
            getTestItem20(
              tokenAmount.sub(100),
              tokenAmount.sub(100),
              seller.address
            ),
            getTestItem20(50, 50, zone.address),
            getTestItem20(50, 50, owner.address),
          ];

          const { order, orderHash, value } = await createOrder(
            seller,
            zone,
            offer,
            consideration,
            0 // FULL_OPEN
          );

          const { mirrorOrder, mirrorOrderHash } =
            await createMirrorBuyNowOrder(buyer, zone, order);

          const fulfillments = defaultBuyNowMirrorFulfillment;

          const executions = await simulateMatchOrders(
            [order, mirrorOrder],
            fulfillments,
            owner,
            value
          );

          expect(executions.length).to.equal(4);

          const tx = marketplaceContract
            .connect(owner)
            .matchOrders([order, mirrorOrder], fulfillments);
          const receipt = await (await tx).wait();
          await checkExpectedEvents(
            tx,
            receipt,
            [
              {
                order,
                orderHash,
                fulfiller: constants.AddressZero,
              },
              {
                order: mirrorOrder,
                orderHash: mirrorOrderHash,
                fulfiller: constants.AddressZero,
              },
            ],
            executions
          );
          return receipt;
        });
        it("ERC1155 <=> ERC20 (match via conduit)", async () => {
          // Seller mints nft
          const { nftId, amount } = await mintAndApprove1155(
            seller,
            conduitOne.address
          );

          // Buyer mints ERC20
          const tokenAmount = minRandom(100);
          await mintAndApproveERC20(
            buyer,
            marketplaceContract.address,
            tokenAmount
          );

          const offer = [getTestItem1155(nftId, amount, amount)];

          const consideration = [
            getTestItem20(
              tokenAmount.sub(100),
              tokenAmount.sub(100),
              seller.address
            ),
            getTestItem20(50, 50, zone.address),
            getTestItem20(50, 50, owner.address),
          ];

          const { order, orderHash, value } = await createOrder(
            seller,
            zone,
            offer,
            consideration,
            0, // FULL_OPEN
            [],
            null,
            seller,
            constants.HashZero,
            conduitKeyOne
          );

          const { mirrorOrder, mirrorOrderHash } =
            await createMirrorBuyNowOrder(buyer, zone, order);

          const fulfillments = defaultBuyNowMirrorFulfillment;

          const executions = await simulateMatchOrders(
            [order, mirrorOrder],
            fulfillments,
            owner,
            value
          );

          expect(executions.length).to.equal(4);

          const tx = marketplaceContract
            .connect(owner)
            .matchOrders([order, mirrorOrder], fulfillments);
          const receipt = await (await tx).wait();
          await checkExpectedEvents(
            tx,
            receipt,
            [
              {
                order,
                orderHash,
                fulfiller: constants.AddressZero,
              },
              {
                order: mirrorOrder,
                orderHash: mirrorOrderHash,
                fulfiller: constants.AddressZero,
              },
            ],
            executions
          );
          return receipt;
        });
      });
      describe("[Accept offer] User accepts a buy offer on a single ERC1155", async () => {
        // Note: ETH is not a possible case
        it("ERC1155 <=> ERC20 (standard)", async () => {
          // Buyer mints nft
          const { nftId, amount } = await mintAndApprove1155(
            buyer,
            marketplaceContract.address
          );

          // Seller mints ERC20
          const tokenAmount = minRandom(100);
          await mintAndApproveERC20(
            seller,
            marketplaceContract.address,
            tokenAmount
          );

          // Buyer approves marketplace contract to transfer ERC20 tokens too
          await expect(
            testERC20
              .connect(buyer)
              .approve(marketplaceContract.address, tokenAmount)
          )
            .to.emit(testERC20, "Approval")
            .withArgs(buyer.address, marketplaceContract.address, tokenAmount);

          const offer = [
            getTestItem20(tokenAmount.sub(100), tokenAmount.sub(100)),
          ];

          const consideration = [
            getTestItem1155(nftId, amount, amount, undefined, seller.address),
            getTestItem20(50, 50, zone.address),
            getTestItem20(50, 50, owner.address),
          ];

          const { order, orderHash } = await createOrder(
            seller,
            zone,
            offer,
            consideration,
            0 // FULL_OPEN
          );

          await withBalanceChecks([order], 0, null, async () => {
            const tx = marketplaceContract
              .connect(buyer)
              .fulfillOrder(order, toKey(false));
            const receipt = await (await tx).wait();
            await checkExpectedEvents(tx, receipt, [
              {
                order,
                orderHash,
                fulfiller: buyer.address,
                fulfillerConduitKey: toKey(false),
              },
            ]);

            return receipt;
          });
        });
        it("ERC1155 <=> ERC20 (standard, fulfilled via conduit)", async () => {
          // Buyer mints nft
          const { nftId, amount } = await mintAndApprove1155(
            buyer,
            conduitOne.address
          );

          // Seller mints ERC20
          const tokenAmount = minRandom(100);
          await mintAndApproveERC20(
            seller,
            marketplaceContract.address,
            tokenAmount
          );

          // Buyer approves conduit to transfer ERC20 tokens
          await expect(
            testERC20.connect(buyer).approve(conduitOne.address, tokenAmount)
          )
            .to.emit(testERC20, "Approval")
            .withArgs(buyer.address, conduitOne.address, tokenAmount);

          const offer = [
            getTestItem20(tokenAmount.sub(100), tokenAmount.sub(100)),
          ];

          const consideration = [
            getTestItem1155(nftId, amount, amount, undefined, seller.address),
            getTestItem20(50, 50, zone.address),
            getTestItem20(50, 50, owner.address),
          ];

          const { order, orderHash } = await createOrder(
            seller,
            zone,
            offer,
            consideration,
            0 // FULL_OPEN
          );

          await withBalanceChecks([order], 0, null, async () => {
            const tx = marketplaceContract
              .connect(buyer)
              .fulfillOrder(order, conduitKeyOne);
            const receipt = await (await tx).wait();
            await checkExpectedEvents(tx, receipt, [
              {
                order,
                orderHash,
                fulfiller: buyer.address,
                fulfillerConduitKey: conduitKeyOne,
              },
            ]);

            return receipt;
          });
        });
        it("ERC1155 <=> ERC20 (basic)", async () => {
          // Buyer mints nft
          const { nftId, amount } = await mintAndApprove1155(
            buyer,
            marketplaceContract.address
          );

          // Seller mints ERC20
          const tokenAmount = toBN(random128());
          await mintAndApproveERC20(
            seller,
            marketplaceContract.address,
            tokenAmount
          );

          // NOTE: Buyer does not need to approve marketplace for ERC20 tokens

          const offer = [getTestItem20(tokenAmount, tokenAmount)];

          const consideration = [
            getTestItem1155(nftId, amount, amount, undefined, seller.address),
            getTestItem20(50, 50, zone.address),
            getTestItem20(50, 50, owner.address),
          ];

          const { order, orderHash } = await createOrder(
            seller,
            zone,
            offer,
            consideration,
            0 // FULL_OPEN
          );

          const basicOrderParameters = getBasicOrderParameters(
            5, // ERC1155ForERC20
            order
          );

          await withBalanceChecks([order], toBN(0), null, async () => {
            const tx = marketplaceContract
              .connect(buyer)
              .fulfillBasicOrder(basicOrderParameters);
            const receipt = await (await tx).wait();
            await checkExpectedEvents(
              tx,
              receipt,
              [
                {
                  order,
                  orderHash,
                  fulfiller: buyer.address,
                },
              ],
              getBasicOrderExecutions(order, buyer.address)
            );

            return receipt;
          });
        });
        it("ERC1155 <=> ERC20 (basic, fulfilled via conduit)", async () => {
          // Buyer mints nft
          const { nftId, amount } = await mintAndApprove1155(
            buyer,
            conduitOne.address
          );

          // Seller mints ERC20
          const tokenAmount = toBN(random128());
          await mintAndApproveERC20(
            seller,
            marketplaceContract.address,
            tokenAmount
          );

          // NOTE: Buyer does not need to approve marketplace for ERC20 tokens

          const offer = [getTestItem20(tokenAmount, tokenAmount)];

          const consideration = [
            getTestItem1155(nftId, amount, amount, undefined, seller.address),
            getTestItem20(50, 50, zone.address),
            getTestItem20(50, 50, owner.address),
          ];

          const { order, orderHash } = await createOrder(
            seller,
            zone,
            offer,
            consideration,
            0 // FULL_OPEN
          );

          const basicOrderParameters = getBasicOrderParameters(
            5, // ERC1155ForERC20
            order,
            conduitKeyOne
          );

          await withBalanceChecks([order], toBN(0), null, async () => {
            const tx = marketplaceContract
              .connect(buyer)
              .fulfillBasicOrder(basicOrderParameters);

            const executions = getBasicOrderExecutions(
              order,
              buyer.address,
              conduitKeyOne
            );
            const receipt = await (await tx).wait();
            await checkExpectedEvents(
              tx,
              receipt,
              [
                {
                  order,
                  orderHash,
                  fulfiller: buyer.address,
                  fulfillerConduitKey: conduitKeyOne,
                },
              ],
              executions
            );

            return receipt;
          });
        });
        it("ERC1155 <=> ERC20 (match)", async () => {
          // Buyer mints nft
          const { nftId, amount } = await mintAndApprove1155(
            buyer,
            marketplaceContract.address
          );

          // Seller mints ERC20
          const tokenAmount = minRandom(100);
          await mintAndApproveERC20(
            seller,
            marketplaceContract.address,
            tokenAmount
          );

          // NOTE: Buyer does not need to approve marketplace for ERC20 tokens

          const offer = [
            getTestItem20(tokenAmount.sub(100), tokenAmount.sub(100)),
          ];

          const consideration = [
            getTestItem1155(nftId, amount, amount, undefined, seller.address),
            getTestItem20(50, 50, zone.address),
            getTestItem20(50, 50, owner.address),
          ];

          const { order, orderHash, value } = await createOrder(
            seller,
            zone,
            offer,
            consideration,
            0 // FULL_OPEN
          );

          const { mirrorOrder, mirrorOrderHash } =
            await createMirrorAcceptOfferOrder(buyer, zone, order);

          const fulfillments = defaultAcceptOfferMirrorFulfillment;

          const executions = await simulateMatchOrders(
            [order, mirrorOrder],
            fulfillments,
            owner,
            value
          );

          expect(executions.length).to.equal(4);

          const tx = marketplaceContract
            .connect(owner)
            .matchOrders([order, mirrorOrder], fulfillments);
          const receipt = await (await tx).wait();
          await checkExpectedEvents(
            tx,
            receipt,
            [
              {
                order,
                orderHash,
                fulfiller: constants.AddressZero,
              },
              {
                order: mirrorOrder,
                orderHash: mirrorOrderHash,
                fulfiller: constants.AddressZero,
              },
            ],
            executions
          );
          return receipt;
        });
        it("ERC1155 <=> ERC20 (match via conduit)", async () => {
          // Buyer mints nft
          const { nftId, amount } = await mintAndApprove1155(
            buyer,
            conduitOne.address
          );

          // Seller mints ERC20
          const tokenAmount = minRandom(100);
          await mintAndApproveERC20(
            seller,
            marketplaceContract.address,
            tokenAmount
          );

          // NOTE: Buyer does not need to approve marketplace for ERC20 tokens

          const offer = [
            getTestItem20(tokenAmount.sub(100), tokenAmount.sub(100)),
          ];

          const consideration = [
            getTestItem1155(nftId, amount, amount, undefined, seller.address),
            getTestItem20(50, 50, zone.address),
            getTestItem20(50, 50, owner.address),
          ];

          const { order, orderHash, value } = await createOrder(
            seller,
            zone,
            offer,
            consideration,
            0 // FULL_OPEN
          );

          const { mirrorOrder, mirrorOrderHash } =
            await createMirrorAcceptOfferOrder(
              buyer,
              zone,
              order,
              [],
              conduitKeyOne
            );

          const fulfillments = defaultAcceptOfferMirrorFulfillment;

          const executions = await simulateMatchOrders(
            [order, mirrorOrder],
            fulfillments,
            owner,
            value
          );

          expect(executions.length).to.equal(4);

          const tx = marketplaceContract
            .connect(owner)
            .matchOrders([order, mirrorOrder], fulfillments);
          const receipt = await (await tx).wait();
          await checkExpectedEvents(
            tx,
            receipt,
            [
              {
                order,
                orderHash,
                fulfiller: constants.AddressZero,
              },
              {
                order: mirrorOrder,
                orderHash: mirrorOrderHash,
                fulfiller: constants.AddressZero,
              },
            ],
            executions
          );
          return receipt;
        });
      });
    });
  });

  describe("Validate, cancel, and increment nonce flows", async () => {
    let seller;
    let buyer;

    beforeEach(async () => {
      // Setup basic buyer/seller wallets with ETH
      seller = new ethers.Wallet(randomHex(32), provider);
      buyer = new ethers.Wallet(randomHex(32), provider);
      zone = new ethers.Wallet(randomHex(32), provider);
      await Promise.all(
        [seller, buyer, zone].map((wallet) => faucet(wallet.address, provider))
      );
    });

    describe("Validate", async () => {
      it("Validate signed order and fill it with no signature", async () => {
        // Seller mints an nft
        const nftId = await mintAndApprove721(
          seller,
          marketplaceContract.address
        );

        const offer = [getTestItem721(nftId)];

        const consideration = [
          getItemETH(parseEther("10"), parseEther("10"), seller.address),
          getItemETH(parseEther("1"), parseEther("1"), zone.address),
          getItemETH(parseEther("1"), parseEther("1"), owner.address),
        ];

        const { order, orderHash, value } = await createOrder(
          seller,
          zone,
          offer,
          consideration,
          0 // FULL_OPEN
        );

        const signature = order.signature;

        const initialStatus = await marketplaceContract.getOrderStatus(
          orderHash
        );
        expect({ ...initialStatus }).to.deep.eq(
          buildOrderStatus(false, false, 0, 0)
        );

        // cannot fill it with no signature yet
        order.signature = "0x";

        if (!process.env.REFERENCE) {
          await expect(
            marketplaceContract
              .connect(buyer)
              .fulfillOrder(order, toKey(false), {
                value,
              })
          ).to.be.revertedWith("InvalidSigner");

          // cannot validate it with no signature from a random account
          await expect(
            marketplaceContract.connect(owner).validate([order])
          ).to.be.revertedWith("InvalidSigner");
        } else {
          await expect(
            marketplaceContract
              .connect(buyer)
              .fulfillOrder(order, toKey(false), {
                value,
              })
          ).to.be.reverted;

          // cannot validate it with no signature from a random account
          await expect(marketplaceContract.connect(owner).validate([order])).to
            .be.reverted;
        }

        // can validate it once you add the signature back
        order.signature = signature;
        await expect(marketplaceContract.connect(owner).validate([order]))
          .to.emit(marketplaceContract, "OrderValidated")
          .withArgs(orderHash, seller.address, zone.address);

        const newStatus = await marketplaceContract.getOrderStatus(orderHash);
        expect({ ...newStatus }).to.deep.eq(
          buildOrderStatus(true, false, 0, 0)
        );

        // Can validate it repeatedly, but no event after the first time
        await marketplaceContract.connect(owner).validate([order, order]);

        // Fulfill the order without a signature
        order.signature = "0x";
        await withBalanceChecks([order], 0, null, async () => {
          const tx = marketplaceContract
            .connect(buyer)
            .fulfillOrder(order, toKey(false), {
              value,
            });
          const receipt = await (await tx).wait();
          await checkExpectedEvents(tx, receipt, [
            {
              order,
              orderHash,
              fulfiller: buyer.address,
              fulfillerConduitKey: toKey(false),
            },
          ]);

          return receipt;
        });

        const finalStatus = await marketplaceContract.getOrderStatus(orderHash);
        expect({ ...finalStatus }).to.deep.eq(
          buildOrderStatus(true, false, 1, 1)
        );

        // cannot validate it once it's been fully filled
        await expect(
          marketplaceContract.connect(owner).validate([order])
        ).to.be.revertedWith("OrderAlreadyFilled", orderHash);
      });
      it("Validate unsigned order from offerer and fill it with no signature", async () => {
        // Seller mints an nft
        const nftId = await mintAndApprove721(
          seller,
          marketplaceContract.address
        );

        const offer = [getTestItem721(nftId)];

        const consideration = [
          getItemETH(parseEther("10"), parseEther("10"), seller.address),
          getItemETH(parseEther("1"), parseEther("1"), zone.address),
          getItemETH(parseEther("1"), parseEther("1"), owner.address),
        ];

        const { order, orderHash, value } = await createOrder(
          seller,
          zone,
          offer,
          consideration,
          0 // FULL_OPEN
        );

        order.signature = "0x";

        const initialStatus = await marketplaceContract.getOrderStatus(
          orderHash
        );
        expect({ ...initialStatus }).to.deep.eq(
          buildOrderStatus(false, false, 0, 0)
        );

        if (!process.env.REFERENCE) {
          // cannot fill it with no signature yet
          await expect(
            marketplaceContract
              .connect(buyer)
              .fulfillOrder(order, toKey(false), {
                value,
              })
          ).to.be.revertedWith("InvalidSigner");

          // cannot validate it with no signature from a random account
          await expect(
            marketplaceContract.connect(owner).validate([order])
          ).to.be.revertedWith("InvalidSigner");
        } else {
          // cannot fill it with no signature yet
          await expect(
            marketplaceContract
              .connect(buyer)
              .fulfillOrder(order, toKey(false), {
                value,
              })
          ).to.be.reverted;

          // cannot validate it with no signature from a random account
          await expect(marketplaceContract.connect(owner).validate([order])).to
            .be.reverted;
        }

        // can validate it from the seller
        await expect(marketplaceContract.connect(seller).validate([order]))
          .to.emit(marketplaceContract, "OrderValidated")
          .withArgs(orderHash, seller.address, zone.address);

        const newStatus = await marketplaceContract.getOrderStatus(orderHash);
        expect({ ...newStatus }).to.deep.eq(
          buildOrderStatus(true, false, 0, 0)
        );

        // Fulfill the order without a signature
        order.signature = "0x";
        await withBalanceChecks([order], 0, null, async () => {
          const tx = marketplaceContract
            .connect(buyer)
            .fulfillOrder(order, toKey(false), {
              value,
            });
          const receipt = await (await tx).wait();
          await checkExpectedEvents(tx, receipt, [
            {
              order,
              orderHash,
              fulfiller: buyer.address,
              fulfillerConduitKey: toKey(false),
            },
          ]);

          return receipt;
        });

        const finalStatus = await marketplaceContract.getOrderStatus(orderHash);
        expect({ ...finalStatus }).to.deep.eq(
          buildOrderStatus(true, false, 1, 1)
        );
      });
      it("Cannot validate a cancelled order", async () => {
        // Seller mints an nft
        const nftId = randomBN();

        const offer = [getTestItem721(nftId)];

        const consideration = [
          getItemETH(parseEther("10"), parseEther("10"), seller.address),
          getItemETH(parseEther("1"), parseEther("1"), zone.address),
          getItemETH(parseEther("1"), parseEther("1"), owner.address),
        ];

        const { order, orderHash, value, orderComponents } = await createOrder(
          seller,
          zone,
          offer,
          consideration,
          0 // FULL_OPEN
        );

        const signature = order.signature;

        order.signature = "0x";

        const initialStatus = await marketplaceContract.getOrderStatus(
          orderHash
        );
        expect({ ...initialStatus }).to.deep.eq(
          buildOrderStatus(false, false, 0, 0)
        );

        if (!process.env.REFERENCE) {
          // cannot fill it with no signature yet
          await expect(
            marketplaceContract
              .connect(buyer)
              .fulfillOrder(order, toKey(false), {
                value,
              })
          ).to.be.revertedWith("InvalidSigner");

          // cannot validate it with no signature from a random account
          await expect(
            marketplaceContract.connect(owner).validate([order])
          ).to.be.revertedWith("InvalidSigner");
        } else {
          // cannot fill it with no signature yet
          await expect(
            marketplaceContract
              .connect(buyer)
              .fulfillOrder(order, toKey(false), {
                value,
              })
          ).to.be.reverted;

          // cannot validate it with no signature from a random account
          await expect(marketplaceContract.connect(owner).validate([order])).to
            .be.reverted;
        }

        // can cancel it
        await expect(
          marketplaceContract.connect(seller).cancel([orderComponents])
        )
          .to.emit(marketplaceContract, "OrderCancelled")
          .withArgs(orderHash, seller.address, zone.address);

        // cannot validate it from the seller
        await expect(
          marketplaceContract.connect(seller).validate([order])
        ).to.be.revertedWith(`OrderIsCancelled("${orderHash}")`);

        // cannot validate it with a signature either
        order.signature = signature;
        await expect(
          marketplaceContract.connect(owner).validate([order])
        ).to.be.revertedWith(`OrderIsCancelled("${orderHash}")`);

        const newStatus = await marketplaceContract.getOrderStatus(orderHash);
        expect({ ...newStatus }).to.deep.eq(
          buildOrderStatus(false, true, 0, 0)
        );
      });
    });

    describe("Cancel", async () => {
      it("Can cancel an order", async () => {
        // Seller mints nft
        const nftId = await mintAndApprove721(
          seller,
          marketplaceContract.address
        );

        const offer = [getTestItem721(nftId)];

        const consideration = [
          getItemETH(parseEther("10"), parseEther("10"), seller.address),
          getItemETH(parseEther("1"), parseEther("1"), zone.address),
          getItemETH(parseEther("1"), parseEther("1"), owner.address),
        ];

        const { order, orderHash, value, orderComponents } = await createOrder(
          seller,
          zone,
          offer,
          consideration,
          0 // FULL_OPEN
        );

        // cannot cancel it from a random account
        await expect(
          marketplaceContract.connect(owner).cancel([orderComponents])
        ).to.be.revertedWith("InvalidCanceller");

        const initialStatus = await marketplaceContract.getOrderStatus(
          orderHash
        );
        expect({ ...initialStatus }).to.deep.eq(
          buildOrderStatus(false, false, 0, 0)
        );

        // can cancel it
        await expect(
          marketplaceContract.connect(seller).cancel([orderComponents])
        )
          .to.emit(marketplaceContract, "OrderCancelled")
          .withArgs(orderHash, seller.address, zone.address);

        // cannot fill the order anymore
        await expect(
          marketplaceContract.connect(buyer).fulfillOrder(order, toKey(false), {
            value,
          })
        ).to.be.revertedWith(`OrderIsCancelled("${orderHash}")`);

        const newStatus = await marketplaceContract.getOrderStatus(orderHash);
        expect({ ...newStatus }).to.deep.eq(
          buildOrderStatus(false, true, 0, 0)
        );
      });
      it("Can cancel a validated order", async () => {
        // Seller mints nft
        const nftId = await mintAndApprove721(
          seller,
          marketplaceContract.address
        );

        const offer = [getTestItem721(nftId)];

        const consideration = [
          getItemETH(parseEther("10"), parseEther("10"), seller.address),
          getItemETH(parseEther("1"), parseEther("1"), zone.address),
          getItemETH(parseEther("1"), parseEther("1"), owner.address),
        ];

        const { order, orderHash, value, orderComponents } = await createOrder(
          seller,
          zone,
          offer,
          consideration,
          0 // FULL_OPEN
        );

        // cannot cancel it from a random account
        await expect(
          marketplaceContract.connect(owner).cancel([orderComponents])
        ).to.be.revertedWith("InvalidCanceller");

        const initialStatus = await marketplaceContract.getOrderStatus(
          orderHash
        );
        expect({ ...initialStatus }).to.deep.equal(
          buildOrderStatus(false, false, 0, 0)
        );

        // Can validate it
        await expect(marketplaceContract.connect(owner).validate([order]))
          .to.emit(marketplaceContract, "OrderValidated")
          .withArgs(orderHash, seller.address, zone.address);

        const newStatus = await marketplaceContract.getOrderStatus(orderHash);
        expect({ ...newStatus }).to.deep.equal(
          buildOrderStatus(true, false, 0, 0)
        );

        // can cancel it
        await expect(
          marketplaceContract.connect(seller).cancel([orderComponents])
        )
          .to.emit(marketplaceContract, "OrderCancelled")
          .withArgs(orderHash, seller.address, zone.address);

        // cannot fill the order anymore
        await expect(
          marketplaceContract.connect(buyer).fulfillOrder(order, toKey(false), {
            value,
          })
        ).to.be.revertedWith(`OrderIsCancelled("${orderHash}")`);

        const finalStatus = await marketplaceContract.getOrderStatus(orderHash);
        expect({ ...finalStatus }).to.deep.equal(
          buildOrderStatus(false, true, 0, 0)
        );
      });
      it("Can cancel an order from the zone", async () => {
        // Seller mints nft
        const nftId = await mintAndApprove721(
          seller,
          marketplaceContract.address
        );

        const offer = [getTestItem721(nftId)];

        const consideration = [
          getItemETH(parseEther("10"), parseEther("10"), seller.address),
          getItemETH(parseEther("1"), parseEther("1"), zone.address),
          getItemETH(parseEther("1"), parseEther("1"), owner.address),
        ];

        const { order, orderHash, value, orderComponents } = await createOrder(
          seller,
          zone,
          offer,
          consideration,
          0 // FULL_OPEN
        );

        // cannot cancel it from a random account
        await expect(
          marketplaceContract.connect(owner).cancel([orderComponents])
        ).to.be.revertedWith("InvalidCanceller");

        const initialStatus = await marketplaceContract.getOrderStatus(
          orderHash
        );
        expect({ ...initialStatus }).to.deep.equal(
          buildOrderStatus(false, false, 0, 0)
        );

        // can cancel it from the zone
        await expect(
          marketplaceContract.connect(zone).cancel([orderComponents])
        )
          .to.emit(marketplaceContract, "OrderCancelled")
          .withArgs(orderHash, seller.address, zone.address);

        // cannot fill the order anymore
        await expect(
          marketplaceContract.connect(buyer).fulfillOrder(order, toKey(false), {
            value,
          })
        ).to.be.revertedWith(`OrderIsCancelled("${orderHash}")`);

        const newStatus = await marketplaceContract.getOrderStatus(orderHash);
        expect({ ...newStatus }).to.deep.equal(
          buildOrderStatus(false, true, 0, 0)
        );
      });
      it("Can cancel a validated order from a zone", async () => {
        // Seller mints nft
        const nftId = await mintAndApprove721(
          seller,
          marketplaceContract.address
        );

        const offer = [getTestItem721(nftId)];

        const consideration = [
          getItemETH(parseEther("10"), parseEther("10"), seller.address),
          getItemETH(parseEther("1"), parseEther("1"), zone.address),
          getItemETH(parseEther("1"), parseEther("1"), owner.address),
        ];

        const { order, orderHash, value, orderComponents } = await createOrder(
          seller,
          zone,
          offer,
          consideration,
          0 // FULL_OPEN
        );

        const initialStatus = await marketplaceContract.getOrderStatus(
          orderHash
        );
        expect({ ...initialStatus }).to.deep.equal(
          buildOrderStatus(false, false, 0, 0)
        );

        // Can validate it
        await expect(marketplaceContract.connect(owner).validate([order]))
          .to.emit(marketplaceContract, "OrderValidated")
          .withArgs(orderHash, seller.address, zone.address);

        // cannot cancel it from a random account
        await expect(
          marketplaceContract.connect(owner).cancel([orderComponents])
        ).to.be.revertedWith("InvalidCanceller");

        const newStatus = await marketplaceContract.getOrderStatus(orderHash);
        expect({ ...newStatus }).to.deep.equal(
          buildOrderStatus(true, false, 0, 0)
        );

        // can cancel it from the zone
        await expect(
          marketplaceContract.connect(zone).cancel([orderComponents])
        )
          .to.emit(marketplaceContract, "OrderCancelled")
          .withArgs(orderHash, seller.address, zone.address);

        // cannot fill the order anymore
        await expect(
          marketplaceContract.connect(buyer).fulfillOrder(order, toKey(false), {
            value,
          })
        ).to.be.revertedWith(`OrderIsCancelled("${orderHash}")`);

        const finalStatus = await marketplaceContract.getOrderStatus(orderHash);
        expect({ ...finalStatus }).to.deep.equal(
          buildOrderStatus(false, true, 0, 0)
        );
      });
    });

    describe("Increment Nonce", async () => {
      it("Can increment the nonce", async () => {
        // Seller mints nft
        const nftId = await mintAndApprove721(
          seller,
          marketplaceContract.address
        );

        const offer = [getTestItem721(nftId)];

        const consideration = [
          getItemETH(parseEther("10"), parseEther("10"), seller.address),
          getItemETH(parseEther("1"), parseEther("1"), zone.address),
          getItemETH(parseEther("1"), parseEther("1"), owner.address),
        ];

        let { order, orderHash, value, orderComponents } = await createOrder(
          seller,
          zone,
          offer,
          consideration,
          0 // FULL_OPEN
        );

        const nonce = await marketplaceContract.getNonce(seller.address);
        expect(nonce).to.equal(0);
        expect(orderComponents.nonce).to.equal(nonce);

        // can increment the nonce
        await expect(marketplaceContract.connect(seller).incrementNonce())
          .to.emit(marketplaceContract, "NonceIncremented")
          .withArgs(1, seller.address);

        const newNonce = await marketplaceContract.getNonce(seller.address);
        expect(newNonce).to.equal(1);

        if (!process.env.REFERENCE) {
          // Cannot fill order anymore
          await expect(
            marketplaceContract
              .connect(buyer)
              .fulfillOrder(order, toKey(false), {
                value,
              })
          ).to.be.revertedWith("InvalidSigner");
        } else {
          // Cannot fill order anymore
          await expect(
            marketplaceContract
              .connect(buyer)
              .fulfillOrder(order, toKey(false), {
                value,
              })
          ).to.be.reverted;
        }

        const newOrderDetails = await createOrder(
          seller,
          zone,
          offer,
          consideration,
          0 // FULL_OPEN
        );

        order = newOrderDetails.order;
        orderHash = newOrderDetails.orderHash;
        value = newOrderDetails.value;
        orderComponents = newOrderDetails.orderComponents;

        expect(orderComponents.nonce).to.equal(newNonce);

        // Can fill order with new nonce
        await withBalanceChecks([order], 0, null, async () => {
          const tx = marketplaceContract
            .connect(buyer)
            .fulfillOrder(order, toKey(false), {
              value,
            });
          const receipt = await (await tx).wait();
          await checkExpectedEvents(tx, receipt, [
            {
              order,
              orderHash,
              fulfiller: buyer.address,
              fulfillerConduitKey: toKey(false),
            },
          ]);

          return receipt;
        });
      });
      it("Can increment the nonce and implicitly cancel a validated order", async () => {
        // Seller mints nft
        const nftId = await mintAndApprove721(
          seller,
          marketplaceContract.address
        );

        const offer = [getTestItem721(nftId)];

        const consideration = [
          getItemETH(parseEther("10"), parseEther("10"), seller.address),
          getItemETH(parseEther("1"), parseEther("1"), zone.address),
          getItemETH(parseEther("1"), parseEther("1"), owner.address),
        ];

        let { order, orderHash, value, orderComponents } = await createOrder(
          seller,
          zone,
          offer,
          consideration,
          0 // FULL_OPEN
        );

        const nonce = await marketplaceContract.getNonce(seller.address);
        expect(nonce).to.equal(0);
        expect(orderComponents.nonce).to.equal(nonce);

        await expect(marketplaceContract.connect(owner).validate([order]))
          .to.emit(marketplaceContract, "OrderValidated")
          .withArgs(orderHash, seller.address, zone.address);

        // can increment the nonce
        await expect(marketplaceContract.connect(seller).incrementNonce())
          .to.emit(marketplaceContract, "NonceIncremented")
          .withArgs(1, seller.address);

        const newNonce = await marketplaceContract.getNonce(seller.address);
        expect(newNonce).to.equal(1);

        if (!process.env.REFERENCE) {
          // Cannot fill order anymore
          await expect(
            marketplaceContract
              .connect(buyer)
              .fulfillOrder(order, toKey(false), {
                value,
              })
          ).to.be.revertedWith("InvalidSigner");
        } else {
          // Cannot fill order anymore
          await expect(
            marketplaceContract
              .connect(buyer)
              .fulfillOrder(order, toKey(false), {
                value,
              })
          ).to.be.reverted;
        }

        const newOrderDetails = await createOrder(
          seller,
          zone,
          offer,
          consideration,
          0 // FULL_OPEN
        );

        order = newOrderDetails.order;
        orderHash = newOrderDetails.orderHash;
        value = newOrderDetails.value;
        orderComponents = newOrderDetails.orderComponents;

        expect(orderComponents.nonce).to.equal(newNonce);

        // Can fill order with new nonce
        await withBalanceChecks([order], 0, null, async () => {
          const tx = marketplaceContract
            .connect(buyer)
            .fulfillOrder(order, toKey(false), {
              value,
            });
          const receipt = await (await tx).wait();
          await checkExpectedEvents(tx, receipt, [
            {
              order,
              orderHash,
              fulfiller: buyer.address,
              fulfillerConduitKey: toKey(false),
            },
          ]);

          return receipt;
        });
      });
      it("Can increment the nonce as the zone and implicitly cancel a validated order", async () => {
        // Seller mints nft
        const nftId = await mintAndApprove721(
          seller,
          marketplaceContract.address
        );

        const offer = [getTestItem721(nftId)];

        const consideration = [
          getItemETH(parseEther("10"), parseEther("10"), seller.address),
          getItemETH(parseEther("1"), parseEther("1"), zone.address),
          getItemETH(parseEther("1"), parseEther("1"), owner.address),
        ];

        let { order, orderHash, value, orderComponents } = await createOrder(
          seller,
          zone,
          offer,
          consideration,
          0 // FULL_OPEN
        );

        const nonce = await marketplaceContract.getNonce(seller.address);
        expect(nonce).to.equal(0);
        expect(orderComponents.nonce).to.equal(nonce);

        await expect(marketplaceContract.connect(owner).validate([order]))
          .to.emit(marketplaceContract, "OrderValidated")
          .withArgs(orderHash, seller.address, zone.address);

        // can increment the nonce as the offerer
        await expect(marketplaceContract.connect(seller).incrementNonce())
          .to.emit(marketplaceContract, "NonceIncremented")
          .withArgs(1, seller.address);

        const newNonce = await marketplaceContract.getNonce(seller.address);
        expect(newNonce).to.equal(1);

        if (!process.env.REFERENCE) {
          // Cannot fill order anymore
          await expect(
            marketplaceContract
              .connect(buyer)
              .fulfillOrder(order, toKey(false), {
                value,
              })
          ).to.be.revertedWith("InvalidSigner");
        } else {
          // Cannot fill order anymore
          await expect(
            marketplaceContract
              .connect(buyer)
              .fulfillOrder(order, toKey(false), {
                value,
              })
          ).to.be.reverted;
        }

        const newOrderDetails = await createOrder(
          seller,
          zone,
          offer,
          consideration,
          0 // FULL_OPEN
        );

        order = newOrderDetails.order;
        orderHash = newOrderDetails.orderHash;
        value = newOrderDetails.value;
        orderComponents = newOrderDetails.orderComponents;

        expect(orderComponents.nonce).to.equal(newNonce);

        // Can fill order with new nonce
        await withBalanceChecks([order], 0, null, async () => {
          const tx = marketplaceContract
            .connect(buyer)
            .fulfillOrder(order, toKey(false), {
              value,
            });
          const receipt = await (await tx).wait();
          await checkExpectedEvents(tx, receipt, [
            {
              order,
              orderHash,
              fulfiller: buyer.address,
              fulfillerConduitKey: toKey(false),
            },
          ]);

          return receipt;
        });
      });
    });
  });

  describe("Advanced orders", async () => {
    let seller;
    let buyer;

    beforeEach(async () => {
      // Setup basic buyer/seller wallets with ETH
      seller = new ethers.Wallet(randomHex(32), provider);
      buyer = new ethers.Wallet(randomHex(32), provider);
      zone = new ethers.Wallet(randomHex(32), provider);
      await Promise.all(
        [seller, buyer, zone].map((wallet) => faucet(wallet.address, provider))
      );
    });

    describe("Partial fills", async () => {
      it("Partial fills (standard)", async () => {
        // Seller mints nft
        const { nftId, amount } = await mintAndApprove1155(
          seller,
          marketplaceContract.address,
          10000
        );

        const offer = [getTestItem1155(nftId, amount.mul(10), amount.mul(10))];

        const consideration = [
          getItemETH(amount.mul(1000), amount.mul(1000), seller.address),
          getItemETH(amount.mul(10), amount.mul(10), zone.address),
          getItemETH(amount.mul(20), amount.mul(20), owner.address),
        ];

        const { order, orderHash, value } = await createOrder(
          seller,
          zone,
          offer,
          consideration,
          1 // PARTIAL_OPEN
        );

        let orderStatus = await marketplaceContract.getOrderStatus(orderHash);

        expect({ ...orderStatus }).to.deep.equal(
          buildOrderStatus(false, false, 0, 0)
        );

        order.numerator = 2; // fill two tenths or one fifth
        order.denominator = 10; // fill two tenths or one fifth

        await withBalanceChecks([order], 0, [], async () => {
          const tx = marketplaceContract
            .connect(buyer)
            .fulfillAdvancedOrder(
              order,
              [],
              toKey(false),
              constants.AddressZero,
              {
                value,
              }
            );
          const receipt = await (await tx).wait();
          await checkExpectedEvents(
            tx,
            receipt,
            [
              {
                order,
                orderHash,
                fulfiller: buyer.address,
                fulfillerConduitKey: toKey(false),
              },
            ],
            null,
            []
          );

          return receipt;
        });

        orderStatus = await marketplaceContract.getOrderStatus(orderHash);

        expect({ ...orderStatus }).to.deep.equal(
          buildOrderStatus(true, false, 2, 10)
        );

        order.numerator = 1; // fill one half
        order.denominator = 2; // fill one half

        await withBalanceChecks([order], 0, [], async () => {
          const tx = marketplaceContract
            .connect(buyer)
            .fulfillAdvancedOrder(
              order,
              [],
              toKey(false),
              constants.AddressZero,
              {
                value,
              }
            );
          const receipt = await (await tx).wait();
          await checkExpectedEvents(
            tx,
            receipt,
            [
              {
                order,
                orderHash,
                fulfiller: buyer.address,
                fulfillerConduitKey: toKey(false),
              },
            ],
            null,
            []
          );

          return receipt;
        });

        orderStatus = await marketplaceContract.getOrderStatus(orderHash);

        expect({ ...orderStatus }).to.deep.equal(
          buildOrderStatus(true, false, 14, 20)
        );

        // Fill remaining; only 3/10ths will be fillable
        order.numerator = 1; // fill one half
        order.denominator = 2; // fill one half

        const ordersClone = JSON.parse(JSON.stringify([order]));
        for (const [, clonedOrder] of Object.entries(ordersClone)) {
          clonedOrder.parameters.startTime = order.parameters.startTime;
          clonedOrder.parameters.endTime = order.parameters.endTime;

          for (const [j, offerItem] of Object.entries(
            clonedOrder.parameters.offer
          )) {
            offerItem.startAmount = order.parameters.offer[j].startAmount;
            offerItem.endAmount = order.parameters.offer[j].endAmount;
          }

          for (const [j, considerationItem] of Object.entries(
            clonedOrder.parameters.consideration
          )) {
            considerationItem.startAmount =
              order.parameters.consideration[j].startAmount;
            considerationItem.endAmount =
              order.parameters.consideration[j].endAmount;
          }
        }

        ordersClone[0].numerator = 3;
        ordersClone[0].denominator = 10;

        await withBalanceChecks(ordersClone, 0, [], async () => {
          const tx = marketplaceContract
            .connect(buyer)
            .fulfillAdvancedOrder(
              order,
              [],
              toKey(false),
              constants.AddressZero,
              {
                value,
              }
            );
          const receipt = await (await tx).wait();
          await checkExpectedEvents(
            tx,
            receipt,
            [
              {
                order: ordersClone[0],
                orderHash,
                fulfiller: buyer.address,
              },
            ],
            null,
            []
          );

          return receipt;
        });

        orderStatus = await marketplaceContract.getOrderStatus(orderHash);
        expect({ ...orderStatus }).to.deep.equal(
          buildOrderStatus(true, false, 40, 40)
        );
      });
      it("Partial fills (standard, additional permutations)", async () => {
        // Seller mints nft
        const { nftId, amount } = await mintAndApprove1155(
          seller,
          marketplaceContract.address,
          10000
        );

        const offer = [getTestItem1155(nftId, amount.mul(10), amount.mul(10))];

        const consideration = [
          getItemETH(amount.mul(1000), amount.mul(1000), seller.address),
          getItemETH(amount.mul(10), amount.mul(10), zone.address),
          getItemETH(amount.mul(20), amount.mul(20), owner.address),
        ];

        const { order, orderHash, value } = await createOrder(
          seller,
          zone,
          offer,
          consideration,
          1 // PARTIAL_OPEN
        );

        let orderStatus = await marketplaceContract.getOrderStatus(orderHash);

        expect({ ...orderStatus }).to.deep.equal(
          buildOrderStatus(false, false, 0, 0)
        );

        order.numerator = 2; // fill two tenths or one fifth
        order.denominator = 10; // fill two tenths or one fifth

        await withBalanceChecks([order], 0, [], async () => {
          const tx = marketplaceContract
            .connect(buyer)
            .fulfillAdvancedOrder(
              order,
              [],
              toKey(false),
              constants.AddressZero,
              {
                value,
              }
            );
          const receipt = await (await tx).wait();
          await checkExpectedEvents(
            tx,
            receipt,
            [
              {
                order,
                orderHash,
                fulfiller: buyer.address,
                fulfillerConduitKey: toKey(false),
              },
            ],
            null,
            []
          );

          return receipt;
        });

        orderStatus = await marketplaceContract.getOrderStatus(orderHash);

        expect({ ...orderStatus }).to.deep.equal(
          buildOrderStatus(true, false, 2, 10)
        );

        order.numerator = 1; // fill one tenth
        order.denominator = 10; // fill one tenth

        await withBalanceChecks([order], 0, [], async () => {
          const tx = marketplaceContract
            .connect(buyer)
            .fulfillAdvancedOrder(
              order,
              [],
              toKey(false),
              constants.AddressZero,
              {
                value,
              }
            );
          const receipt = await (await tx).wait();
          await checkExpectedEvents(
            tx,
            receipt,
            [
              {
                order,
                orderHash,
                fulfiller: buyer.address,
                fulfillerConduitKey: toKey(false),
              },
            ],
            null,
            []
          );

          return receipt;
        });

        orderStatus = await marketplaceContract.getOrderStatus(orderHash);

        expect({ ...orderStatus }).to.deep.equal(
          buildOrderStatus(true, false, 3, 10)
        );

        // Fill all available; only 7/10ths will be fillable
        order.numerator = 1; // fill all available
        order.denominator = 1; // fill all available

        const ordersClone = JSON.parse(JSON.stringify([order]));
        for (const [, clonedOrder] of Object.entries(ordersClone)) {
          clonedOrder.parameters.startTime = order.parameters.startTime;
          clonedOrder.parameters.endTime = order.parameters.endTime;

          for (const [j, offerItem] of Object.entries(
            clonedOrder.parameters.offer
          )) {
            offerItem.startAmount = order.parameters.offer[j].startAmount;
            offerItem.endAmount = order.parameters.offer[j].endAmount;
          }

          for (const [j, considerationItem] of Object.entries(
            clonedOrder.parameters.consideration
          )) {
            considerationItem.startAmount =
              order.parameters.consideration[j].startAmount;
            considerationItem.endAmount =
              order.parameters.consideration[j].endAmount;
          }
        }

        ordersClone[0].numerator = 7;
        ordersClone[0].denominator = 10;

        await withBalanceChecks(ordersClone, 0, [], async () => {
          const tx = marketplaceContract
            .connect(buyer)
            .fulfillAdvancedOrder(
              order,
              [],
              toKey(false),
              constants.AddressZero,
              {
                value,
              }
            );
          const receipt = await (await tx).wait();
          await checkExpectedEvents(
            tx,
            receipt,
            [
              {
                order: ordersClone[0],
                orderHash,
                fulfiller: buyer.address,
              },
            ],
            null,
            []
          );

          return receipt;
        });

        orderStatus = await marketplaceContract.getOrderStatus(orderHash);

        expect({ ...orderStatus }).to.deep.equal(
          buildOrderStatus(true, false, 10, 10)
        );
      });
      it("Partial fills (match)", async () => {
        // Seller mints nft
        const { nftId, amount } = await mintAndApprove1155(
          seller,
          marketplaceContract.address,
          10000
        );

        const offer = [getTestItem1155(nftId, amount.mul(10), amount.mul(10))];

        const consideration = [
          getItemETH(amount.mul(1000), amount.mul(1000), seller.address),
          getItemETH(amount.mul(10), amount.mul(10), zone.address),
          getItemETH(amount.mul(20), amount.mul(20), owner.address),
        ];

        const { order, orderHash, value } = await createOrder(
          seller,
          zone,
          offer,
          consideration,
          1 // PARTIAL_OPEN
        );

        let orderStatus = await marketplaceContract.getOrderStatus(orderHash);

        expect({ ...orderStatus }).to.deep.equal(
          buildOrderStatus(false, false, 0, 0)
        );

        order.numerator = 2; // fill two tenths or one fifth
        order.denominator = 10; // fill two tenths or one fifth

        let mirrorObject;
        mirrorObject = await createMirrorBuyNowOrder(buyer, zone, order);

        const fulfillments = defaultBuyNowMirrorFulfillment;

        let executions = await simulateAdvancedMatchOrders(
          [order, mirrorObject.mirrorOrder],
          [], // no criteria resolvers
          fulfillments,
          owner,
          value
        );

        expect(executions.length).to.equal(4);

        const tx = marketplaceContract.connect(owner).matchAdvancedOrders(
          [order, mirrorObject.mirrorOrder],
          [], // no criteria resolvers
          fulfillments,
          {
            value,
          }
        );
        const receipt = await (await tx).wait();
        await checkExpectedEvents(
          tx,
          receipt,
          [
            {
              order,
              orderHash,
              fulfiller: constants.AddressZero,
            },
          ],
          executions
        );

        await checkExpectedEvents(
          tx,
          receipt,
          [
            {
              order: mirrorObject.mirrorOrder,
              orderHash: mirrorObject.mirrorOrderHash,
              fulfiller: constants.AddressZero,
            },
          ],
          executions
        );

        orderStatus = await marketplaceContract.getOrderStatus(orderHash);

        expect({ ...orderStatus }).to.deep.equal(
          buildOrderStatus(true, false, 2, 10)
        );

        order.numerator = 1; // fill one tenth
        order.denominator = 10; // fill one tenth

        mirrorObject = await createMirrorBuyNowOrder(buyer, zone, order);

        executions = await simulateAdvancedMatchOrders(
          [order, mirrorObject.mirrorOrder],
          [], // no criteria resolvers
          fulfillments,
          owner,
          value
        );

        const tx2 = marketplaceContract.connect(owner).matchAdvancedOrders(
          [order, mirrorObject.mirrorOrder],
          [], // no criteria resolvers
          fulfillments,
          {
            value,
          }
        );
        const receipt2 = await (await tx2).wait();
        await checkExpectedEvents(
          tx2,
          receipt2,
          [
            {
              order,
              orderHash,
              fulfiller: constants.AddressZero,
            },
            {
              order: mirrorObject.mirrorOrder,
              orderHash: mirrorObject.mirrorOrderHash,
              fulfiller: constants.AddressZero,
            },
          ],
          executions
        );

        orderStatus = await marketplaceContract.getOrderStatus(orderHash);

        expect({ ...orderStatus }).to.deep.equal(
          buildOrderStatus(true, false, 3, 10)
        );

        // Fill all available; only 7/10ths will be fillable
        order.numerator = 7; // fill all available
        order.denominator = 10; // fill all available

        mirrorObject = await createMirrorBuyNowOrder(buyer, zone, order);

        executions = await simulateAdvancedMatchOrders(
          [order, mirrorObject.mirrorOrder],
          [], // no criteria resolvers
          fulfillments,
          owner,
          value
        );

        const tx3 = await marketplaceContract
          .connect(owner)
          .matchAdvancedOrders(
            [order, mirrorObject.mirrorOrder],
            [], // no criteria resolvers
            fulfillments,
            {
              value,
            }
          );
        const receipt3 = await tx3.wait();
        await checkExpectedEvents(
          tx3,
          receipt3,
          [
            {
              order,
              orderHash,
              fulfiller: constants.AddressZero,
            },
            {
              order: mirrorObject.mirrorOrder,
              orderHash: mirrorObject.mirrorOrderHash,
              fulfiller: constants.AddressZero,
            },
          ],
          executions
        );
        orderStatus = await marketplaceContract.getOrderStatus(orderHash);

        expect({ ...orderStatus }).to.deep.equal(
          buildOrderStatus(true, false, 10, 10)
        );
      });

      it("Simplifies fraction when numerator/denominator would overflow", async () => {
        const numer1 = toBN(2).pow(100);
        const denom1 = toBN(2).pow(101);
        const numer2 = toBN(2).pow(20);
        const denom2 = toBN(2).pow(22);
        const amt = 8;
        await mintAndApproveERC20(buyer, marketplaceContract.address, amt);
        // Seller mints nft
        const { nftId } = await mintAndApprove1155(
          seller,
          marketplaceContract.address,
          10000,
          undefined,
          amt
        );

        const offer = [getTestItem1155(nftId, amt, amt)];

        const consideration = [getTestItem20(amt, amt, seller.address)];
        const { order, orderHash, value } = await createOrder(
          seller,
          undefined,
          offer,
          consideration,
          1, // PARTIAL_OPEN
          undefined,
          undefined,
          undefined,
          undefined,
          undefined,
          true
        );
        let orderStatus = await marketplaceContract.getOrderStatus(orderHash);

        expect({ ...orderStatus }).to.deep.equal(
          buildOrderStatus(false, false, 0, 0)
        );

        // 1/2
        order.numerator = numer1;
        order.denominator = denom1;

        await withBalanceChecks([order], 0, [], async () => {
          const tx = marketplaceContract
            .connect(buyer)
            .fulfillAdvancedOrder(order, [], toKey(false), {
              value,
            });
          const receipt = await (await tx).wait();
          await checkExpectedEvents(
            tx,
            receipt,
            [
              {
                order,
                orderHash,
                fulfiller: buyer.address,
                fulfillerConduitKey: toKey(false),
              },
            ],
            null,
            []
          );

          return receipt;
        });

        orderStatus = await marketplaceContract.getOrderStatus(orderHash);

        expect({ ...orderStatus }).to.deep.equal(
          buildOrderStatus(true, false, numer1, denom1)
        );

        order.numerator = numer2;
        order.denominator = denom2;

        await marketplaceContract
          .connect(buyer)
          .fulfillAdvancedOrder(order, [], toKey(false), {
            value,
          });

        orderStatus = await marketplaceContract.getOrderStatus(orderHash);

        expect({ ...orderStatus }).to.deep.equal(
          buildOrderStatus(true, false, toBN(3), toBN(4))
        );
      });

      it("Reverts when numerator/denominator overflow", async () => {
        const prime1 = toBN(2).pow(7).sub(1);
        const prime2 = toBN(2).pow(61).sub(1);
        const prime3 = toBN(2).pow(107).sub(1);
        const amt = prime1.mul(prime2).mul(prime3);
        await mintAndApproveERC20(buyer, marketplaceContract.address, amt);
        // Seller mints nft
        const { nftId } = await mintAndApprove1155(
          seller,
          marketplaceContract.address,
          10000,
          undefined,
          amt
        );

        const offer = [getTestItem1155(nftId, amt, amt)];

        const consideration = [getTestItem20(amt, amt, seller.address)];
        const { order, orderHash, value } = await createOrder(
          seller,
          undefined,
          offer,
          consideration,
          1, // PARTIAL_OPEN
          undefined,
          undefined,
          undefined,
          undefined,
          undefined,
          true
        );
        let orderStatus = await marketplaceContract.getOrderStatus(orderHash);

        expect({ ...orderStatus }).to.deep.equal(
          buildOrderStatus(false, false, 0, 0)
        );

        // 1/2
        order.numerator = 1;
        order.denominator = prime2;

        await withBalanceChecks([order], 0, [], async () => {
          const tx = marketplaceContract
            .connect(buyer)
            .fulfillAdvancedOrder(order, [], toKey(false), {
              value,
            });
          const receipt = await (await tx).wait();
          await checkExpectedEvents(
            tx,
            receipt,
            [
              {
                order,
                orderHash,
                fulfiller: buyer.address,
                fulfillerConduitKey: toKey(false),
              },
            ],
            null,
            []
          );

          return receipt;
        });

        orderStatus = await marketplaceContract.getOrderStatus(orderHash);

        expect({ ...orderStatus }).to.deep.equal(
          buildOrderStatus(true, false, toBN(1), prime2)
        );

        order.numerator = prime1;
        order.denominator = prime3;

        await expect(
          marketplaceContract
            .connect(buyer)
            .fulfillAdvancedOrder(order, [], toKey(false), {
              value,
            })
        ).to.be.revertedWith(
          "0x11 (Arithmetic operation underflowed or overflowed outside of an unchecked block)"
        );
      });
    });

    describe("Criteria-based orders", async () => {
      it("Criteria-based offer item ERC721 (standard)", async () => {
        // Seller mints nfts
        const [nftId, secondNFTId, thirdNFTId] = await mint721s(seller, 3);

        const tokenIds = [nftId, secondNFTId, thirdNFTId];

        // Seller approves marketplace contract to transfer NFTs
        await set721ApprovalForAll(seller, marketplaceContract.address, true);

        const { root, proofs } = merkleTree(tokenIds);

        const offer = [getTestItem721WithCriteria(root, toBN(1), toBN(1))];

        const consideration = [
          getItemETH(parseEther("10"), parseEther("10"), seller.address),
          getItemETH(parseEther("1"), parseEther("1"), zone.address),
          getItemETH(parseEther("1"), parseEther("1"), owner.address),
        ];

        const criteriaResolvers = [
          buildResolver(0, 0, 0, nftId, proofs[nftId.toString()]),
        ];

        const { order, orderHash, value } = await createOrder(
          seller,
          zone,
          offer,
          consideration,
          0, // FULL_OPEN
          criteriaResolvers
        );

        await withBalanceChecks([order], 0, criteriaResolvers, async () => {
          const tx = marketplaceContract
            .connect(buyer)
            .fulfillAdvancedOrder(
              order,
              criteriaResolvers,
              toKey(false),
              constants.AddressZero,
              {
                value,
              }
            );
          const receipt = await (await tx).wait();
          await checkExpectedEvents(
            tx,
            receipt,
            [
              {
                order,
                orderHash,
                fulfiller: buyer.address,
                fulfillerConduitKey: toKey(false),
              },
            ],
            null,
            criteriaResolvers
          );

          return receipt;
        });
      });
      it("Criteria-based offer item ERC1155 (standard)", async () => {
        // Seller mints nfts
        const { nftId, amount } = await mint1155(seller);

        // Seller approves marketplace contract to transfer NFTs
        await set1155ApprovalForAll(seller, marketplaceContract.address, true);

        const { root, proofs } = merkleTree([nftId]);

        const offer = [getTestItem1155WithCriteria(root, toBN(1), toBN(1))];

        const consideration = [
          getItemETH(parseEther("10"), parseEther("10"), seller.address),
          getItemETH(parseEther("1"), parseEther("1"), zone.address),
          getItemETH(parseEther("1"), parseEther("1"), owner.address),
        ];

        const criteriaResolvers = [
          buildResolver(0, 0, 0, nftId, proofs[nftId.toString()]),
        ];

        const { order, orderHash, value } = await createOrder(
          seller,
          zone,
          offer,
          consideration,
          0, // FULL_OPEN
          criteriaResolvers
        );

        await withBalanceChecks([order], 0, criteriaResolvers, async () => {
          const tx = marketplaceContract
            .connect(buyer)
            .fulfillAdvancedOrder(
              order,
              criteriaResolvers,
              toKey(false),
              constants.AddressZero,
              {
                value,
              }
            );
          const receipt = await (await tx).wait();
          await checkExpectedEvents(
            tx,
            receipt,
            [
              {
                order,
                orderHash,
                fulfiller: buyer.address,
                fulfillerConduitKey: toKey(false),
              },
            ],
            null,
            criteriaResolvers
          );

          return receipt;
        });
      });
      it("Criteria-based offer item (standard, collection-level)", async () => {
        // Seller mints nfts
        const nftId = randomBN();
        const secondNFTId = randomBN();
        const thirdNFTId = randomBN();

        await testERC721.mint(seller.address, nftId);
        await testERC721.mint(seller.address, secondNFTId);
        await testERC721.mint(seller.address, thirdNFTId);

        // Seller approves marketplace contract to transfer NFTs
        await set721ApprovalForAll(seller, marketplaceContract.address, true);

        const offer = [
          getTestItem721WithCriteria(constants.HashZero, toBN(1), toBN(1)),
        ];

        const consideration = [
          getItemETH(parseEther("10"), parseEther("10"), seller.address),
          getItemETH(parseEther("1"), parseEther("1"), zone.address),
          getItemETH(parseEther("1"), parseEther("1"), owner.address),
        ];

        const criteriaResolvers = [buildResolver(0, 0, 0, nftId, [])];

        const { order, orderHash, value } = await createOrder(
          seller,
          zone,
          offer,
          consideration,
          0, // FULL_OPEN
          criteriaResolvers
        );

        await withBalanceChecks([order], 0, criteriaResolvers, async () => {
          const tx = marketplaceContract
            .connect(buyer)
            .fulfillAdvancedOrder(
              order,
              criteriaResolvers,
              toKey(false),
              constants.AddressZero,
              {
                value,
              }
            );
          const receipt = await (await tx).wait();
          await checkExpectedEvents(
            tx,
            receipt,
            [
              {
                order,
                orderHash,
                fulfiller: buyer.address,
                fulfillerConduitKey: toKey(false),
              },
            ],
            null,
            criteriaResolvers
          );

          return receipt;
        });
      });
      it("Criteria-based offer item ERC721 (match)", async () => {
        // Seller mints nfts
        const nftId = randomBN();
        const secondNFTId = randomBN();
        const thirdNFTId = randomBN();

        await testERC721.mint(seller.address, nftId);
        await testERC721.mint(seller.address, secondNFTId);
        await testERC721.mint(seller.address, thirdNFTId);

        const tokenIds = [nftId, secondNFTId, thirdNFTId];

        // Seller approves marketplace contract to transfer NFTs
        await set721ApprovalForAll(seller, marketplaceContract.address, true);

        const { root, proofs } = merkleTree(tokenIds);

        const offer = [getTestItem721WithCriteria(root, toBN(1), toBN(1))];

        const consideration = [
          getItemETH(parseEther("10"), parseEther("10"), seller.address),
          getItemETH(parseEther("1"), parseEther("1"), zone.address),
          getItemETH(parseEther("1"), parseEther("1"), owner.address),
        ];

        const criteriaResolvers = [
          buildResolver(0, 0, 0, nftId, proofs[nftId.toString()]),
        ];

        const { order, orderHash, value } = await createOrder(
          seller,
          zone,
          offer,
          consideration,
          0, // FULL_OPEN
          criteriaResolvers
        );

        const { mirrorOrder, mirrorOrderHash } =
          await createMirrorAcceptOfferOrder(
            buyer,
            zone,
            order,
            criteriaResolvers
          );

        const fulfillments = [
          [[[1, 0]], [[0, 0]]],
          [[[0, 0]], [[1, 0]]],
          [[[1, 1]], [[0, 1]]],
          [[[1, 2]], [[0, 2]]],
        ].map(([offerArr, considerationArr]) =>
          toFulfillment(offerArr, considerationArr)
        );

        const executions = await simulateAdvancedMatchOrders(
          [order, mirrorOrder],
          criteriaResolvers,
          fulfillments,
          owner,
          value
        );

        expect(executions.length).to.equal(4);

        await whileImpersonating(owner.address, provider, async () => {
          const tx = marketplaceContract
            .connect(owner)
            .matchAdvancedOrders(
              [order, mirrorOrder],
              criteriaResolvers,
              fulfillments,
              {
                value,
              }
            );
          const receipt = await (await tx).wait();
          await checkExpectedEvents(
            tx,
            receipt,
            [
              {
                order,
                orderHash,
                fulfiller: constants.AddressZero,
              },
            ],
            executions,
            criteriaResolvers
          );

          await checkExpectedEvents(
            tx,
            receipt,
            [
              {
                order: mirrorOrder,
                orderHash: mirrorOrderHash,
                fulfiller: constants.AddressZero,
              },
            ],
            executions
          );
          return receipt;
        });
      });
      it("Criteria-based offer item ERC1155 (match)", async () => {
        // Seller mints nfts
        const { nftId, amount } = await mint1155(seller);

        // Seller approves marketplace contract to transfer NFTs
        await set1155ApprovalForAll(seller, marketplaceContract.address, true);

        const { root, proofs } = merkleTree([nftId]);

        const offer = [getTestItem1155WithCriteria(root, toBN(1), toBN(1))];

        const consideration = [
          getItemETH(parseEther("10"), parseEther("10"), seller.address),
          getItemETH(parseEther("1"), parseEther("1"), zone.address),
          getItemETH(parseEther("1"), parseEther("1"), owner.address),
        ];

        const criteriaResolvers = [
          buildResolver(0, 0, 0, nftId, proofs[nftId.toString()]),
        ];

        const { order, orderHash, value } = await createOrder(
          seller,
          zone,
          offer,
          consideration,
          0, // FULL_OPEN
          criteriaResolvers
        );

        const { mirrorOrder, mirrorOrderHash } =
          await createMirrorAcceptOfferOrder(
            buyer,
            zone,
            order,
            criteriaResolvers
          );

        const fulfillments = [
          [[[1, 0]], [[0, 0]]],
          [[[0, 0]], [[1, 0]]],
          [[[1, 1]], [[0, 1]]],
          [[[1, 2]], [[0, 2]]],
        ].map(([offerArr, considerationArr]) =>
          toFulfillment(offerArr, considerationArr)
        );

        const executions = await simulateAdvancedMatchOrders(
          [order, mirrorOrder],
          criteriaResolvers,
          fulfillments,
          owner,
          value
        );

        expect(executions.length).to.equal(4);

        await whileImpersonating(owner.address, provider, async () => {
          const tx = marketplaceContract
            .connect(owner)
            .matchAdvancedOrders(
              [order, mirrorOrder],
              criteriaResolvers,
              fulfillments,
              {
                value,
              }
            );
          const receipt = await (await tx).wait();
          await checkExpectedEvents(
            tx,
            receipt,
            [
              {
                order,
                orderHash,
                fulfiller: constants.AddressZero,
              },
            ],
            executions,
            criteriaResolvers
          );

          await checkExpectedEvents(
            tx,
            receipt,
            [
              {
                order: mirrorOrder,
                orderHash: mirrorOrderHash,
                fulfiller: constants.AddressZero,
              },
            ],
            executions
          );
          return receipt;
        });
      });
      it("Criteria-based offer item (match, collection-level)", async () => {
        // Seller mints nfts
        const nftId = randomBN();
        const secondNFTId = randomBN();
        const thirdNFTId = randomBN();

        await testERC721.mint(seller.address, nftId);
        await testERC721.mint(seller.address, secondNFTId);
        await testERC721.mint(seller.address, thirdNFTId);

        // Seller approves marketplace contract to transfer NFTs
        await set721ApprovalForAll(seller, marketplaceContract.address, true);

        const offer = [
          getTestItem721WithCriteria(constants.HashZero, toBN(1), toBN(1)),
        ];

        const consideration = [
          getItemETH(parseEther("10"), parseEther("10"), seller.address),
          getItemETH(parseEther("1"), parseEther("1"), zone.address),
          getItemETH(parseEther("1"), parseEther("1"), owner.address),
        ];

        const criteriaResolvers = [buildResolver(0, 0, 0, nftId, [])];

        const { order, orderHash, value } = await createOrder(
          seller,
          zone,
          offer,
          consideration,
          0, // FULL_OPEN
          criteriaResolvers
        );

        const { mirrorOrder, mirrorOrderHash } =
          await createMirrorAcceptOfferOrder(
            buyer,
            zone,
            order,
            criteriaResolvers
          );

        const fulfillments = [
          [[[1, 0]], [[0, 0]]],
          [[[0, 0]], [[1, 0]]],
          [[[1, 1]], [[0, 1]]],
          [[[1, 2]], [[0, 2]]],
        ].map(([offerArr, considerationArr]) =>
          toFulfillment(offerArr, considerationArr)
        );

        const executions = await simulateAdvancedMatchOrders(
          [order, mirrorOrder],
          criteriaResolvers,
          fulfillments,
          owner,
          value
        );

        expect(executions.length).to.equal(4);

        await whileImpersonating(owner.address, provider, async () => {
          const tx = marketplaceContract
            .connect(owner)
            .matchAdvancedOrders(
              [order, mirrorOrder],
              criteriaResolvers,
              fulfillments,
              {
                value,
              }
            );
          const receipt = await (await tx).wait();
          await checkExpectedEvents(
            tx,
            receipt,
            [
              {
                order,
                orderHash,
                fulfiller: constants.AddressZero,
              },
            ],
            executions,
            criteriaResolvers
          );

          await checkExpectedEvents(
            tx,
            receipt,
            [
              {
                order: mirrorOrder,
                orderHash: mirrorOrderHash,
                fulfiller: constants.AddressZero,
              },
            ],
            executions
          );
          return receipt;
        });
      });
      it("Criteria-based consideration item (standard)", async () => {
        // buyer mints nfts
        const nftId = randomBN();
        const secondNFTId = randomBN();
        const thirdNFTId = randomBN();

        await testERC721.mint(buyer.address, nftId);
        await testERC721.mint(buyer.address, secondNFTId);
        await testERC721.mint(buyer.address, thirdNFTId);

        const tokenIds = [nftId, secondNFTId, thirdNFTId];

        // Seller approves marketplace contract to transfer NFTs
        await set721ApprovalForAll(buyer, marketplaceContract.address, true);

        const { root, proofs } = merkleTree(tokenIds);

        const offer = [getItemETH(parseEther("10"), parseEther("10"))];

        const consideration = [
          getTestItem721WithCriteria(root, toBN(1), toBN(1), seller.address),
        ];

        const criteriaResolvers = [
          buildResolver(0, 1, 0, nftId, proofs[nftId.toString()]),
        ];

        const { order, orderHash, value } = await createOrder(
          seller,
          zone,
          offer,
          consideration,
          0, // FULL_OPEN
          criteriaResolvers
        );

        await withBalanceChecks(
          [order],
          value.mul(-1),
          criteriaResolvers,
          async () => {
            const tx = marketplaceContract
              .connect(buyer)
              .fulfillAdvancedOrder(
                order,
                criteriaResolvers,
                toKey(false),
                constants.AddressZero,
                {
                  value,
                }
              );
            const receipt = await (await tx).wait();
            await checkExpectedEvents(
              tx,
              receipt,
              [
                {
                  order,
                  orderHash,
                  fulfiller: buyer.address,
                  fulfillerConduitKey: toKey(false),
                },
              ],
              null,
              criteriaResolvers
            );

            return receipt;
          }
        );
      });
      it("Criteria-based consideration item ERC1155 (standard)", async () => {
        // buyer mints nfts
        const { nftId, amount } = await mint1155(buyer);

        // Seller approves marketplace contract to transfer NFTs
        await set1155ApprovalForAll(buyer, marketplaceContract.address, true);

        const { root, proofs } = merkleTree([nftId]);

        const offer = [getItemETH(parseEther("10"), parseEther("10"))];

        const consideration = [
          getTestItem1155WithCriteria(root, toBN(1), toBN(1), seller.address),
        ];

        const criteriaResolvers = [
          buildResolver(0, 1, 0, nftId, proofs[nftId.toString()]),
        ];

        const { order, orderHash, value } = await createOrder(
          seller,
          zone,
          offer,
          consideration,
          0, // FULL_OPEN
          criteriaResolvers
        );

        await withBalanceChecks(
          [order],
          value.mul(-1),
          criteriaResolvers,
          async () => {
            const tx = marketplaceContract
              .connect(buyer)
              .fulfillAdvancedOrder(
                order,
                criteriaResolvers,
                toKey(false),
                constants.AddressZero,
                {
                  value,
                }
              );
            const receipt = await (await tx).wait();
            await checkExpectedEvents(
              tx,
              receipt,
              [
                {
                  order,
                  orderHash,
                  fulfiller: buyer.address,
                  fulfillerConduitKey: toKey(false),
                },
              ],
              null,
              criteriaResolvers
            );

            return receipt;
          }
        );
      });
      it("Criteria-based wildcard consideration item (standard)", async () => {
        // buyer mints nft
        const nftId = await mint721(buyer);

        // Seller approves marketplace contract to transfer NFTs
        await set721ApprovalForAll(buyer, marketplaceContract.address, true);

        const offer = [getItemETH(parseEther("10"), parseEther("10"))];

        const consideration = [
          getTestItem721WithCriteria(
            constants.HashZero,
            toBN(1),
            toBN(1),
            seller.address
          ),
        ];

        const criteriaResolvers = [buildResolver(0, 1, 0, nftId, [])];

        const { order, orderHash, value } = await createOrder(
          seller,
          zone,
          offer,
          consideration,
          0, // FULL_OPEN
          criteriaResolvers
        );

        await withBalanceChecks(
          [order],
          value.mul(-1),
          criteriaResolvers,
          async () => {
            const tx = marketplaceContract
              .connect(buyer)
              .fulfillAdvancedOrder(
                order,
                criteriaResolvers,
                toKey(false),
                constants.AddressZero,
                {
                  value,
                }
              );
            const receipt = await (await tx).wait();
            await checkExpectedEvents(
              tx,
              receipt,
              [
                {
                  order,
                  orderHash,
                  fulfiller: buyer.address,
                  fulfillerConduitKey: toKey(false),
                },
              ],
              null,
              criteriaResolvers
            );

            return receipt;
          }
        );
      });
      it("Criteria-based consideration item ERC721 (match)", async () => {
        // Fulfiller mints nft
        const nftId = await mint721(buyer);
        const tokenAmount = minRandom(100);

        // Fulfiller approves marketplace contract to transfer NFT
        await set721ApprovalForAll(buyer, marketplaceContract.address, true);

        // Offerer mints ERC20
        await mintAndApproveERC20(
          seller,
          marketplaceContract.address,
          tokenAmount
        );

        // Fulfiller mints ERC20
        await mintAndApproveERC20(
          buyer,
          marketplaceContract.address,
          tokenAmount
        );

        const { root, proofs } = merkleTree([nftId]);

        const offer = [
          // Offerer (Seller)
          getTestItem20(tokenAmount.sub(100), tokenAmount.sub(100)),
        ];

        const consideration = [
          // Fulfiller (Buyer)
          {
            itemType: 4, // ERC721WithCriteria
            token: testERC721.address,
            identifierOrCriteria: root,
            startAmount: toBN(1),
            endAmount: toBN(1),
            recipient: seller.address,
          },
          getTestItem20(50, 50, zone.address),
          getTestItem20(50, 50, owner.address),
        ];

        const criteriaResolvers = [
          buildResolver(0, 1, 0, nftId, proofs[nftId.toString()]),
        ];

        const { order, orderHash, value } = await createOrder(
          seller,
          zone,
          offer,
          consideration,
          0, // FULL_OPEN
          criteriaResolvers
        );

        const { mirrorOrder, mirrorOrderHash } =
          await createMirrorAcceptOfferOrder(
            buyer,
            zone,
            order,
            criteriaResolvers
          );

        const fulfillments = defaultAcceptOfferMirrorFulfillment;

        const executions = await simulateAdvancedMatchOrders(
          [order, mirrorOrder],
          criteriaResolvers,
          fulfillments,
          owner,
          value
        );

        expect(executions.length).to.equal(4);

        const tx = marketplaceContract
          .connect(owner)
          .matchAdvancedOrders(
            [order, mirrorOrder],
            criteriaResolvers,
            fulfillments,
            {
              value,
            }
          );
        const receipt = await (await tx).wait();
        await checkExpectedEvents(
          tx,
          receipt,
          [
            {
              order,
              orderHash,
              fulfiller: constants.AddressZero,
            },
          ],
          executions,
          criteriaResolvers
        );

        await checkExpectedEvents(
          tx,
          receipt,
          [
            {
              order: mirrorOrder,
              orderHash: mirrorOrderHash,
              fulfiller: constants.AddressZero,
            },
          ],
          executions
        );
        return receipt;
      });
      it("Criteria-based consideration item ERC1155 (match)", async () => {
        // Fulfiller mints nft
        const { nftId, amount } = await mint1155(buyer);
        const tokenAmount = minRandom(100);

        // Fulfiller approves marketplace contract to transfer NFT
        await set1155ApprovalForAll(buyer, marketplaceContract.address, true);

        // Offerer mints ERC20
        await mintAndApproveERC20(
          seller,
          marketplaceContract.address,
          tokenAmount
        );

        // Fulfiller mints ERC20
        await mintAndApproveERC20(
          buyer,
          marketplaceContract.address,
          tokenAmount
        );

        const { root, proofs } = merkleTree([nftId]);

        const offer = [
          // Offerer (Seller)
          getTestItem20(tokenAmount.sub(100), tokenAmount.sub(100)),
        ];

        const consideration = [
          // Fulfiller (Buyer)
          {
            itemType: 5, // ERC1155_WITH_CRITERIA
            token: testERC1155.address,
            identifierOrCriteria: root,
            startAmount: toBN(1),
            endAmount: toBN(1),
            recipient: seller.address,
          },
          getTestItem20(50, 50, zone.address),
          getTestItem20(50, 50, owner.address),
        ];

        const criteriaResolvers = [
          buildResolver(0, 1, 0, nftId, proofs[nftId.toString()]),
        ];

        const { order, orderHash, value } = await createOrder(
          seller,
          zone,
          offer,
          consideration,
          0, // FULL_OPEN
          criteriaResolvers
        );

        const { mirrorOrder, mirrorOrderHash } =
          await createMirrorAcceptOfferOrder(
            buyer,
            zone,
            order,
            criteriaResolvers
          );

        const fulfillments = defaultAcceptOfferMirrorFulfillment;

        const executions = await simulateAdvancedMatchOrders(
          [order, mirrorOrder],
          criteriaResolvers,
          fulfillments,
          owner,
          value
        );

        expect(executions.length).to.equal(4);

        const tx = marketplaceContract
          .connect(owner)
          .matchAdvancedOrders(
            [order, mirrorOrder],
            criteriaResolvers,
            fulfillments,
            {
              value,
            }
          );
        const receipt = await (await tx).wait();
        await checkExpectedEvents(
          tx,
          receipt,
          [
            {
              order,
              orderHash,
              fulfiller: constants.AddressZero,
            },
          ],
          executions,
          criteriaResolvers
        );

        await checkExpectedEvents(
          tx,
          receipt,
          [
            {
              order: mirrorOrder,
              orderHash: mirrorOrderHash,
              fulfiller: constants.AddressZero,
            },
          ],
          executions
        );
        return receipt;
      });
    });

    describe("Ascending / Descending amounts", async () => {
      it("Ascending offer amount (standard)", async () => {
        // Seller mints nft
        const nftId = randomBN();
        const startAmount = toBN(randomBN(2));
        const endAmount = startAmount.mul(2);
        await testERC1155.mint(seller.address, nftId, endAmount.mul(10));

        // Seller approves marketplace contract to transfer NFTs

        await set1155ApprovalForAll(seller, marketplaceContract.address, true);

        const offer = [
          getTestItem1155(nftId, startAmount, endAmount, undefined),
        ];

        const consideration = [
          getItemETH(parseEther("10"), parseEther("10"), seller.address),
          getItemETH(parseEther("1"), parseEther("1"), zone.address),
          getItemETH(parseEther("1"), parseEther("1"), owner.address),
        ];

        const { order, orderHash, value } = await createOrder(
          seller,
          zone,
          offer,
          consideration,
          0 // FULL_OPEN
        );

        let orderStatus = await marketplaceContract.getOrderStatus(orderHash);

        expect({ ...orderStatus }).to.deep.equal(
          buildOrderStatus(false, false, 0, 0)
        );

        await withBalanceChecks([order], 0, [], async () => {
          const tx = marketplaceContract
            .connect(buyer)
            .fulfillAdvancedOrder(
              order,
              [],
              toKey(false),
              constants.AddressZero,
              {
                value,
              }
            );
          const receipt = await (await tx).wait();
          await checkExpectedEvents(
            tx,
            receipt,
            [
              {
                order,
                orderHash,
                fulfiller: buyer.address,
                fulfillerConduitKey: toKey(false),
              },
            ],
            null,
            []
          );

          return receipt;
        });

        orderStatus = await marketplaceContract.getOrderStatus(orderHash);

        expect({ ...orderStatus }).to.deep.equal(
          buildOrderStatus(true, false, 1, 1)
        );
      });
      it("Ascending consideration amount (standard)", async () => {
        // Seller mints ERC20
        const tokenAmount = toBN(random128());
        await mintAndApproveERC20(
          seller,
          marketplaceContract.address,
          tokenAmount
        );

        // Buyer mints nft
        const nftId = randomBN();
        const startAmount = toBN(randomBN(2));
        const endAmount = startAmount.mul(2);
        await testERC1155.mint(buyer.address, nftId, endAmount.mul(10));

        // Buyer approves marketplace contract to transfer NFTs
        await set1155ApprovalForAll(buyer, marketplaceContract.address, true);

        // Buyer needs to approve marketplace to transfer ERC20 tokens too (as it's a standard fulfillment)
        await expect(
          testERC20
            .connect(buyer)
            .approve(marketplaceContract.address, tokenAmount)
        )
          .to.emit(testERC20, "Approval")
          .withArgs(buyer.address, marketplaceContract.address, tokenAmount);

        const offer = [getTestItem20(tokenAmount, tokenAmount)];

        const consideration = [
          getTestItem1155(
            nftId,
            startAmount,
            endAmount,
            undefined,
            seller.address
          ),
          getTestItem20(50, 50, zone.address),
          getTestItem20(50, 50, owner.address),
        ];

        const { order, orderHash, value } = await createOrder(
          seller,
          zone,
          offer,
          consideration,
          0 // FULL_OPEN
        );

        let orderStatus = await marketplaceContract.getOrderStatus(orderHash);

        expect({ ...orderStatus }).to.deep.equal(
          buildOrderStatus(false, false, 0, 0)
        );

        await withBalanceChecks([order], 0, [], async () => {
          const tx = marketplaceContract
            .connect(buyer)
            .fulfillAdvancedOrder(
              order,
              [],
              toKey(false),
              constants.AddressZero,
              {
                value,
              }
            );
          const receipt = await (await tx).wait();
          await checkExpectedEvents(
            tx,
            receipt,
            [
              {
                order,
                orderHash,
                fulfiller: buyer.address,
                fulfillerConduitKey: toKey(false),
              },
            ],
            null,
            []
          );

          return receipt;
        });

        orderStatus = await marketplaceContract.getOrderStatus(orderHash);

        expect({ ...orderStatus }).to.deep.equal(
          buildOrderStatus(true, false, 1, 1)
        );
      });
      it("Ascending offer amount (match)", async () => {
        // Seller mints nft
        const nftId = randomBN();
        const startAmount = toBN(randomBN(2));
        const endAmount = startAmount.mul(2);
        await testERC1155.mint(seller.address, nftId, endAmount.mul(10));

        // Seller approves marketplace contract to transfer NFTs

        await set1155ApprovalForAll(seller, marketplaceContract.address, true);

        const offer = [
          getTestItem1155(nftId, startAmount, endAmount, undefined),
        ];

        const consideration = [
          getItemETH(parseEther("10"), parseEther("10"), seller.address),
          getItemETH(parseEther("1"), parseEther("1"), zone.address),
          getItemETH(parseEther("1"), parseEther("1"), owner.address),
        ];

        const { order, orderHash, value } = await createOrder(
          seller,
          zone,
          offer,
          consideration,
          0 // FULL_OPEN
        );

        let orderStatus = await marketplaceContract.getOrderStatus(orderHash);

        expect({ ...orderStatus }).to.deep.equal(
          buildOrderStatus(false, false, 0, 0)
        );

        const { mirrorOrder, mirrorOrderHash } = await createMirrorBuyNowOrder(
          buyer,
          zone,
          order
        );

        const fulfillments = defaultBuyNowMirrorFulfillment;

        const executions = await simulateMatchOrders(
          [order, mirrorOrder],
          fulfillments,
          owner,
          value
        );

        expect(executions.length).to.equal(4);

        const tx = marketplaceContract
          .connect(owner)
          .matchOrders([order, mirrorOrder], fulfillments, {
            value,
          });
        const receipt = await (await tx).wait();
        await checkExpectedEvents(
          tx,
          receipt,
          [
            {
              order,
              orderHash,
              fulfiller: constants.AddressZero,
            },
            {
              order: mirrorOrder,
              orderHash: mirrorOrderHash,
              fulfiller: constants.AddressZero,
            },
          ],
          executions
        );

        orderStatus = await marketplaceContract.getOrderStatus(orderHash);

        expect({ ...orderStatus }).to.deep.equal(
          buildOrderStatus(true, false, 1, 1)
        );
      });
    });

    describe("Sequenced Orders", async () => {
      it("Match A => B => C => A", async () => {
        const nftId = await mintAndApprove721(
          seller,
          marketplaceContract.address
        );
        const secondNFTId = await mintAndApprove721(
          buyer,
          marketplaceContract.address
        );
        const thirdNFTId = await mintAndApprove721(
          owner,
          marketplaceContract.address
        );

        const offerOne = [
          getTestItem721(
            nftId,
            toBN(1),
            toBN(1),
            undefined,
            testERC721.address
          ),
        ];

        const considerationOne = [
          getTestItem721(
            secondNFTId,
            toBN(1),
            toBN(1),
            seller.address,
            testERC721.address
          ),
        ];

        const { order: orderOne, orderHash: orderHashOne } = await createOrder(
          seller,
          zone,
          offerOne,
          considerationOne,
          0 // FULL_OPEN
        );

        const offerTwo = [
          getTestItem721(
            secondNFTId,
            toBN(1),
            toBN(1),
            undefined,
            testERC721.address
          ),
        ];

        const considerationTwo = [
          getTestItem721(
            thirdNFTId,
            toBN(1),
            toBN(1),
            buyer.address,
            testERC721.address
          ),
        ];

        const { order: orderTwo, orderHash: orderHashTwo } = await createOrder(
          buyer,
          zone,
          offerTwo,
          considerationTwo,
          0 // FULL_OPEN
        );

        const offerThree = [
          getTestItem721(
            thirdNFTId,
            toBN(1),
            toBN(1),
            undefined,
            testERC721.address
          ),
        ];

        const considerationThree = [
          getTestItem721(
            nftId,
            toBN(1),
            toBN(1),
            owner.address,
            testERC721.address
          ),
        ];

        const { order: orderThree, orderHash: orderHashThree } =
          await createOrder(
            owner,
            zone,
            offerThree,
            considerationThree,
            0 // FULL_OPEN
          );

        const fulfillments = [
          [[[1, 0]], [[0, 0]]],
          [[[0, 0]], [[2, 0]]],
          [[[2, 0]], [[1, 0]]],
        ].map(([offerArr, considerationArr]) =>
          toFulfillment(offerArr, considerationArr)
        );

        const executions = await simulateAdvancedMatchOrders(
          [orderOne, orderTwo, orderThree],
          [], // no criteria resolvers
          fulfillments,
          owner,
          0 // no value
        );

        expect(executions.length).to.equal(fulfillments.length);

        const tx = marketplaceContract
          .connect(owner)
          .matchAdvancedOrders(
            [orderOne, orderTwo, orderThree],
            [],
            fulfillments,
            {
              value: 0,
            }
          );
        const receipt = await (await tx).wait();
        await checkExpectedEvents(
          tx,
          receipt,
          [
            {
              order: orderOne,
              orderHash: orderHashOne,
              fulfiller: constants.AddressZero,
            },
          ],
          executions
        );

        await checkExpectedEvents(
          tx,
          receipt,
          [
            {
              order: orderTwo,
              orderHash: orderHashTwo,
              fulfiller: constants.AddressZero,
            },
          ],
          executions
        );
        await checkExpectedEvents(
          tx,
          receipt,
          [
            {
              order: orderThree,
              orderHash: orderHashThree,
              fulfiller: constants.AddressZero,
            },
          ],
          executions
        );
      });
      it("Match with fewer executions when one party has multiple orders that coincide", async () => {
        const nftId = await mintAndApprove721(
          seller,
          marketplaceContract.address
        );
        const secondNFTId = await mintAndApprove721(
          buyer,
          marketplaceContract.address
        );

        const offerOne = [
          getTestItem721(
            nftId,
            toBN(1),
            toBN(1),
            undefined,
            testERC721.address
          ),
        ];

        const considerationOne = [
          getItemETH(parseEther("10"), parseEther("10"), seller.address),
        ];

        const { order: orderOne, orderHash: orderHashOne } = await createOrder(
          seller,
          zone,
          offerOne,
          considerationOne,
          0 // FULL_OPEN
        );

        const offerTwo = [getItemETH(parseEther("10"), parseEther("10"))];

        const considerationTwo = [
          getTestItem721(
            secondNFTId,
            toBN(1),
            toBN(1),
            seller.address,
            testERC721.address
          ),
        ];

        const { order: orderTwo, orderHash: orderHashTwo } = await createOrder(
          seller,
          zone,
          offerTwo,
          considerationTwo,
          0 // FULL_OPEN
        );

        const offerThree = [
          getTestItem721(
            secondNFTId,
            toBN(1),
            toBN(1),
            undefined,
            testERC721.address
          ),
        ];

        const considerationThree = [
          getTestItem721(
            nftId,
            toBN(1),
            toBN(1),
            buyer.address,
            testERC721.address
          ),
        ];

        const { order: orderThree, orderHash: orderHashThree } =
          await createOrder(
            buyer,
            zone,
            offerThree,
            considerationThree,
            0 // FULL_OPEN
          );

        const fulfillments = [
          [[[1, 0]], [[0, 0]]],
          [[[0, 0]], [[2, 0]]],
          [[[2, 0]], [[1, 0]]],
        ].map(([offerArr, considerationArr]) =>
          toFulfillment(offerArr, considerationArr)
        );

        const executions = await simulateAdvancedMatchOrders(
          [orderOne, orderTwo, orderThree],
          [], // no criteria resolvers
          fulfillments,
          owner,
          0 // no value
        );

        expect(executions.length).to.equal(fulfillments.length - 1);

        const tx = marketplaceContract
          .connect(owner)
          .matchAdvancedOrders(
            [orderOne, orderTwo, orderThree],
            [],
            fulfillments,
            {
              value: 0,
            }
          );
        const receipt = await (await tx).wait();
        await checkExpectedEvents(
          tx,
          receipt,
          [
            {
              order: orderOne,
              orderHash: orderHashOne,
              fulfiller: constants.AddressZero,
            },
            {
              order: orderTwo,
              orderHash: orderHashTwo,
              fulfiller: constants.AddressZero,
            },
            {
              order: orderThree,
              orderHash: orderHashThree,
              fulfiller: constants.AddressZero,
            },
          ],
          executions
        );
        return receipt;
      });
    });

    describe("Order groups", async () => {
      it("Multiple offer components at once", async () => {
        // Seller mints NFTs
        const { nftId, amount } = await mint1155(seller, 2);

        // Seller approves marketplace contract to transfer NFT

        await set1155ApprovalForAll(seller, marketplaceContract.address, true);

        // Buyer mints ERC20s
        const tokenAmount = toBN(random128());
        await mintAndApproveERC20(
          buyer,
          marketplaceContract.address,
          tokenAmount.mul(2)
        );

        const offerOne = [getTestItem1155(nftId, amount, amount)];

        const considerationOne = [
          getTestItem20(tokenAmount, tokenAmount, seller.address),
        ];

        const { order: orderOne, orderHash: orderHashOne } = await createOrder(
          seller,
          zone,
          offerOne,
          considerationOne,
          0 // FULL_OPEN
        );

        const offerTwo = [getTestItem1155(nftId, amount, amount)];

        const considerationTwo = [
          getTestItem20(tokenAmount, tokenAmount, seller.address),
        ];

        const { order: orderTwo, orderHash: orderHashTwo } = await createOrder(
          seller,
          zone,
          offerTwo,
          considerationTwo,
          0 // FULL_OPEN
        );

        const offerThree = [
          getTestItem20(tokenAmount.mul(2), tokenAmount.mul(2)),
        ];

        const considerationThree = [
          getTestItem1155(
            nftId,
            amount.mul(2),
            amount.mul(2),
            undefined,
            buyer.address
          ),
        ];

        const { order: orderThree, orderHash: orderHashThree } =
          await createOrder(
            buyer,
            zone,
            offerThree,
            considerationThree,
            0 // FULL_OPEN
          );

        const fulfillments = [
          [
            [
              [0, 0],
              [1, 0],
            ],
            [[2, 0]],
          ],
          [[[2, 0]], [[0, 0]]],
          [[[2, 0]], [[1, 0]]],
        ].map(([offerArr, considerationArr]) =>
          toFulfillment(offerArr, considerationArr)
        );

        const executions = await simulateAdvancedMatchOrders(
          [orderOne, orderTwo, orderThree],
          [], // no criteria resolvers
          fulfillments,
          owner,
          0 // no value
        );

        expect(executions.length).to.equal(fulfillments.length);

        const tx = marketplaceContract
          .connect(buyer)
          .matchAdvancedOrders(
            [orderOne, orderTwo, orderThree],
            [],
            fulfillments,
            {
              value: 0,
            }
          );
        const receipt = await (await tx).wait();
        await checkExpectedEvents(
          tx,
          receipt,
          [
            {
              order: orderOne,
              orderHash: orderHashOne,
              fulfiller: constants.AddressZero,
            },
            {
              order: orderTwo,
              orderHash: orderHashTwo,
              fulfiller: constants.AddressZero,
            },
            {
              order: orderThree,
              orderHash: orderHashThree,
              fulfiller: constants.AddressZero,
            },
          ],
          executions,
          [],
          true
        );

        expect(
          toBN("0x" + receipt.events[3].data.slice(66)).toString()
        ).to.equal(amount.mul(2).toString());

        return receipt;
      });
      it("Multiple consideration components at once", async () => {
        // Seller mints NFTs
        const { nftId, amount } = await mint1155(seller, 2);

        // Seller approves marketplace contract to transfer NFT

        await set1155ApprovalForAll(seller, marketplaceContract.address, true);

        // Buyer mints ERC20s
        const tokenAmount = toBN(random128());
        await mintAndApproveERC20(
          buyer,
          marketplaceContract.address,
          tokenAmount.mul(2)
        );

        const offerOne = [
          getTestItem1155(nftId, amount.mul(2), amount.mul(2), undefined),
        ];

        const considerationOne = [
          getTestItem20(tokenAmount.mul(2), tokenAmount.mul(2), seller.address),
        ];

        const { order: orderOne, orderHash: orderHashOne } = await createOrder(
          seller,
          zone,
          offerOne,
          considerationOne,
          0 // FULL_OPEN
        );

        const offerTwo = [getTestItem20(tokenAmount, tokenAmount)];

        const considerationTwo = [
          getTestItem1155(nftId, amount, amount, undefined, buyer.address),
        ];

        const { order: orderTwo, orderHash: orderHashTwo } = await createOrder(
          buyer,
          zone,
          offerTwo,
          considerationTwo,
          0 // FULL_OPEN
        );

        const offerThree = [getTestItem20(tokenAmount, tokenAmount)];

        const considerationThree = [
          getTestItem1155(nftId, amount, amount, undefined, buyer.address),
        ];

        const { order: orderThree, orderHash: orderHashThree } =
          await createOrder(
            buyer,
            zone,
            offerThree,
            considerationThree,
            0 // FULL_OPEN
          );

        const fulfillments = [
          [
            [[0, 0]],
            [
              [1, 0],
              [2, 0],
            ],
          ],
          [[[1, 0]], [[0, 0]]],
          [[[2, 0]], [[0, 0]]],
        ].map(([offerArr, considerationArr]) =>
          toFulfillment(offerArr, considerationArr)
        );

        const executions = await simulateAdvancedMatchOrders(
          [orderOne, orderTwo, orderThree],
          [], // no criteria resolvers
          fulfillments,
          owner,
          0 // no value
        );

        expect(executions.length).to.equal(fulfillments.length);

        await whileImpersonating(buyer.address, provider, async () => {
          const tx = marketplaceContract
            .connect(buyer)
            .matchAdvancedOrders(
              [orderOne, orderTwo, orderThree],
              [],
              fulfillments,
              {
                value: 0,
              }
            );
          const receipt = await (await tx).wait();
          await checkExpectedEvents(
            tx,
            receipt,
            [
              {
                order: orderOne,
                orderHash: orderHashOne,
                fulfiller: constants.AddressZero,
              },
              {
                order: orderTwo,
                orderHash: orderHashTwo,
                fulfiller: constants.AddressZero,
              },
              {
                order: orderThree,
                orderHash: orderHashThree,
                fulfiller: constants.AddressZero,
              },
            ],
            executions,
            [],
            true
          );

          // TODO: inlcude balance checks on the duplicate ERC20 transfers

          return receipt;
        });
      });
    });

    describe("Complex ERC1155 transfers", async () => {
      it("ERC1155 <=> ETH (match)", async () => {
        // Seller mints first nft
        const { nftId, amount } = await mint1155(seller);

        // Seller mints second nft
        const { nftId: secondNftId, amount: secondAmount } =
          await mintAndApprove1155(seller, marketplaceContract.address);

        const offer = [
          getTestItem1155(nftId, amount, amount, undefined),
          getTestItem1155(secondNftId, secondAmount, secondAmount),
        ];

        const consideration = [
          getItemETH(parseEther("10"), parseEther("10"), seller.address),
          getItemETH(parseEther("1"), parseEther("1"), zone.address),
          getItemETH(parseEther("1"), parseEther("1"), owner.address),
        ];

        const { order, orderHash, value } = await createOrder(
          seller,
          zone,
          offer,
          consideration,
          0 // FULL_OPEN
        );

        const { mirrorOrder, mirrorOrderHash } = await createMirrorBuyNowOrder(
          buyer,
          zone,
          order
        );

        const fulfillments = [
          [[[0, 0]], [[1, 0]]],
          [[[0, 1]], [[1, 1]]],
          [[[1, 0]], [[0, 0]]],
          [[[1, 0]], [[0, 1]]],
          [[[1, 0]], [[0, 2]]],
        ].map(([offerArr, considerationArr]) =>
          toFulfillment(offerArr, considerationArr)
        );

        const executions = await simulateMatchOrders(
          [order, mirrorOrder],
          fulfillments,
          owner,
          value
        );

        expect(executions.length).to.equal(5);

        await whileImpersonating(owner.address, provider, async () => {
          const tx = marketplaceContract
            .connect(owner)
            .matchOrders([order, mirrorOrder], fulfillments, {
              value,
            });
          const receipt = await (await tx).wait();
          await checkExpectedEvents(
            tx,
            receipt,
            [
              {
                order,
                orderHash,
                fulfiller: constants.AddressZero,
              },
              {
                order: mirrorOrder,
                orderHash: mirrorOrderHash,
                fulfiller: constants.AddressZero,
              },
            ],
            executions
          );
          return receipt;
        });
      });
      it("ERC1155 <=> ETH (match, three items)", async () => {
        // Seller mints first nft
        const { nftId, amount } = await mint1155(seller);

        // Seller mints second nft
        const { nftId: secondNftId, amount: secondAmount } = await mint1155(
          seller
        );

        // Seller mints third nft
        const { nftId: thirdNftId, amount: thirdAmount } =
          await mintAndApprove1155(seller, marketplaceContract.address);

        const offer = [
          getTestItem1155(nftId, amount, amount, undefined),
          getTestItem1155(secondNftId, secondAmount, secondAmount),
          getTestItem1155(thirdNftId, thirdAmount, thirdAmount),
        ];

        const consideration = [
          getItemETH(parseEther("10"), parseEther("10"), seller.address),
          getItemETH(parseEther("1"), parseEther("1"), zone.address),
          getItemETH(parseEther("1"), parseEther("1"), owner.address),
        ];

        const { order, orderHash, value } = await createOrder(
          seller,
          zone,
          offer,
          consideration,
          0 // FULL_OPEN
        );

        const { mirrorOrder, mirrorOrderHash } = await createMirrorBuyNowOrder(
          buyer,
          zone,
          order
        );

        const fulfillments = [
          [[[0, 0]], [[1, 0]]],
          [[[0, 1]], [[1, 1]]],
          [[[0, 2]], [[1, 2]]],
          [[[1, 0]], [[0, 0]]],
          [[[1, 0]], [[0, 1]]],
          [[[1, 0]], [[0, 2]]],
        ].map(([offerArr, considerationArr]) =>
          toFulfillment(offerArr, considerationArr)
        );

        const executions = await simulateMatchOrders(
          [order, mirrorOrder],
          fulfillments,
          owner,
          value
        );

        expect(executions.length).to.equal(6);

        await whileImpersonating(owner.address, provider, async () => {
          const tx = marketplaceContract
            .connect(owner)
            .matchOrders([order, mirrorOrder], fulfillments, {
              value,
            });
          const receipt = await (await tx).wait();
          await checkExpectedEvents(
            tx,
            receipt,
            [
              {
                order,
                orderHash,
                fulfiller: constants.AddressZero,
              },
              {
                order: mirrorOrder,
                orderHash: mirrorOrderHash,
                fulfiller: constants.AddressZero,
              },
            ],
            executions
          );
          return receipt;
        });
      });
      it("ERC1155 <=> ETH (match via conduit)", async () => {
        // Seller mints first nft
        const { nftId, amount } = await mint1155(seller);

        // Seller mints second nft
        const { nftId: secondNftId, amount: secondAmount } =
          await mintAndApprove1155(seller, conduitOne.address);

        const offer = [
          getTestItem1155(nftId, amount, amount, undefined),
          getTestItem1155(secondNftId, secondAmount, secondAmount),
        ];

        const consideration = [
          getItemETH(parseEther("10"), parseEther("10"), seller.address),
          getItemETH(parseEther("1"), parseEther("1"), zone.address),
          getItemETH(parseEther("1"), parseEther("1"), owner.address),
        ];

        const { order, orderHash, value } = await createOrder(
          seller,
          zone,
          offer,
          consideration,
          0, // FULL_OPEN
          [],
          null,
          seller,
          constants.HashZero,
          conduitKeyOne
        );

        const { mirrorOrder, mirrorOrderHash } = await createMirrorBuyNowOrder(
          buyer,
          zone,
          order
        );

        const fulfillments = [
          [[[0, 0]], [[1, 0]]],
          [[[0, 1]], [[1, 1]]],
          [[[1, 0]], [[0, 0]]],
          [[[1, 0]], [[0, 1]]],
          [[[1, 0]], [[0, 2]]],
        ].map(([offerArr, considerationArr]) =>
          toFulfillment(offerArr, considerationArr)
        );

        const executions = await simulateMatchOrders(
          [order, mirrorOrder],
          fulfillments,
          owner,
          value
        );

        expect(executions.length).to.equal(5);

        await whileImpersonating(owner.address, provider, async () => {
          const tx = marketplaceContract
            .connect(owner)
            .matchOrders([order, mirrorOrder], fulfillments, {
              value,
            });
          const receipt = await (await tx).wait();
          await checkExpectedEvents(
            tx,
            receipt,
            [
              {
                order,
                orderHash,
                fulfiller: constants.AddressZero,
              },
              {
                order: mirrorOrder,
                orderHash: mirrorOrderHash,
                fulfiller: constants.AddressZero,
              },
            ],
            executions
          );
          return receipt;
        });
      });
      it("ERC1155 <=> ETH (match, single item)", async () => {
        // Seller mints first nft
        const { nftId, amount } = await mintAndApprove1155(
          seller,
          marketplaceContract.address
        );

        const offer = [getTestItem1155(nftId, amount, amount, undefined)];

        const consideration = [];

        const { order, orderHash, value } = await createOrder(
          seller,
          zone,
          offer,
          consideration,
          0 // FULL_OPEN
        );

        const { mirrorOrder, mirrorOrderHash } = await createMirrorBuyNowOrder(
          buyer,
          zone,
          order
        );

        const fulfillments = [toFulfillment([[0, 0]], [[1, 0]])];

        const executions = await simulateMatchOrders(
          [order, mirrorOrder],
          fulfillments,
          owner,
          value
        );

        expect(executions.length).to.equal(1);

        await whileImpersonating(owner.address, provider, async () => {
          const tx = marketplaceContract
            .connect(owner)
            .matchOrders([order, mirrorOrder], fulfillments, {
              value,
            });
          const receipt = await (await tx).wait();
          await checkExpectedEvents(
            tx,
            receipt,
            [
              {
                order,
                orderHash,
                fulfiller: constants.AddressZero,
              },
              {
                order: mirrorOrder,
                orderHash: mirrorOrderHash,
                fulfiller: constants.AddressZero,
              },
            ],
            executions
          );
          return receipt;
        });
      });
      it("ERC1155 <=> ETH (match, single 1155)", async () => {
        // Seller mints first nft
        const { nftId, amount } = await mintAndApprove1155(
          seller,
          marketplaceContract.address
        );

        const offer = [getTestItem1155(nftId, amount, amount, undefined)];

        const consideration = [
          getItemETH(parseEther("10"), parseEther("10"), seller.address),
          getItemETH(parseEther("1"), parseEther("1"), zone.address),
          getItemETH(parseEther("1"), parseEther("1"), owner.address),
        ];

        const { order, orderHash, value } = await createOrder(
          seller,
          zone,
          offer,
          consideration,
          0 // FULL_OPEN
        );

        const { mirrorOrder, mirrorOrderHash } = await createMirrorBuyNowOrder(
          buyer,
          zone,
          order
        );

        const fulfillments = [
          [[[0, 0]], [[1, 0]]],
          [[[1, 0]], [[0, 0]]],
          [[[1, 0]], [[0, 1]]],
          [[[1, 0]], [[0, 2]]],
        ].map(([offerArr, considerationArr]) =>
          toFulfillment(offerArr, considerationArr)
        );

        const executions = await simulateMatchOrders(
          [order, mirrorOrder],
          fulfillments,
          owner,
          value
        );

        expect(executions.length).to.equal(4);

        await whileImpersonating(owner.address, provider, async () => {
          const tx = marketplaceContract
            .connect(owner)
            .matchOrders([order, mirrorOrder], fulfillments, {
              value,
            });
          const receipt = await (await tx).wait();
          await checkExpectedEvents(
            tx,
            receipt,
            [
              {
                order,
                orderHash,
                fulfiller: constants.AddressZero,
              },
              {
                order: mirrorOrder,
                orderHash: mirrorOrderHash,
                fulfiller: constants.AddressZero,
              },
            ],
            executions
          );
          return receipt;
        });
      });
      it("ERC1155 <=> ETH (match, two different 1155 contracts)", async () => {
        // Seller mints first nft
        const { nftId, amount } = await mint1155(seller);

        // Seller mints second nft
        const secondNftId = toBN(randomBN(4));
        const secondAmount = toBN(randomBN(4));
        await testERC1155Two.mint(seller.address, secondNftId, secondAmount);

        // Seller approves marketplace contract to transfer NFTs

        await set1155ApprovalForAll(seller, marketplaceContract.address, true);

        await expect(
          testERC1155Two
            .connect(seller)
            .setApprovalForAll(marketplaceContract.address, true)
        )
          .to.emit(testERC1155Two, "ApprovalForAll")
          .withArgs(seller.address, marketplaceContract.address, true);

        const offer = [
          getTestItem1155(nftId, amount, amount, undefined),
          getTestItem1155(
            secondNftId,
            secondAmount,
            secondAmount,
            testERC1155Two.address
          ),
        ];

        const consideration = [
          getItemETH(parseEther("10"), parseEther("10"), seller.address),
          getItemETH(parseEther("1"), parseEther("1"), zone.address),
          getItemETH(parseEther("1"), parseEther("1"), owner.address),
        ];

        const { order, value } = await createOrder(
          seller,
          zone,
          offer,
          consideration,
          0 // FULL_OPEN
        );

        const { mirrorOrder } = await createMirrorBuyNowOrder(
          buyer,
          zone,
          order
        );

        const fulfillments = [
          [[[0, 0]], [[1, 0]]],
          [[[0, 1]], [[1, 1]]],
          [[[1, 0]], [[0, 0]]],
          [[[1, 0]], [[0, 1]]],
          [[[1, 0]], [[0, 2]]],
        ].map(([offerArr, considerationArr]) =>
          toFulfillment(offerArr, considerationArr)
        );

        const executions = await simulateMatchOrders(
          [order, mirrorOrder],
          fulfillments,
          owner,
          value
        );

        expect(executions.length).to.equal(5);

        await marketplaceContract
          .connect(owner)
          .matchOrders([order, mirrorOrder], fulfillments, {
            value,
          });
      });
      it("ERC1155 <=> ETH (match, one single and one with two 1155's)", async () => {
        // Seller mints first nft
        const { nftId, amount } = await mintAndApprove1155(
          seller,
          marketplaceContract.address
        );

        // Seller mints second nft
        const secondNftId = toBN(randomBN(4));
        const secondAmount = toBN(randomBN(4));
        await testERC1155Two.mint(seller.address, secondNftId, secondAmount);

        // Seller mints third nft
        const { nftId: thirdNftId, amount: thirdAmount } = await mint1155(
          seller
        );

        // Seller approves marketplace contract to transfer NFTs

        await expect(
          testERC1155Two
            .connect(seller)
            .setApprovalForAll(marketplaceContract.address, true)
        )
          .to.emit(testERC1155Two, "ApprovalForAll")
          .withArgs(seller.address, marketplaceContract.address, true);

        const offer = [
          getTestItem1155(nftId, amount, amount, undefined),
          getTestItem1155(
            secondNftId,
            secondAmount,
            secondAmount,
            testERC1155Two.address
          ),
          getTestItem1155(thirdNftId, thirdAmount, thirdAmount),
        ];

        const consideration = [
          getItemETH(parseEther("10"), parseEther("10"), seller.address),
          getItemETH(parseEther("1"), parseEther("1"), zone.address),
          getItemETH(parseEther("1"), parseEther("1"), owner.address),
        ];

        const { order, value } = await createOrder(
          seller,
          zone,
          offer,
          consideration,
          0 // FULL_OPEN
        );

        const { mirrorOrder } = await createMirrorBuyNowOrder(
          buyer,
          zone,
          order
        );

        const fulfillments = [
          [[[0, 0]], [[1, 0]]],
          [[[0, 1]], [[1, 1]]],
          [[[0, 2]], [[1, 2]]],
          [[[1, 0]], [[0, 0]]],
          [[[1, 0]], [[0, 1]]],
          [[[1, 0]], [[0, 2]]],
        ].map(([offerArr, considerationArr]) =>
          toFulfillment(offerArr, considerationArr)
        );

        const executions = await simulateMatchOrders(
          [order, mirrorOrder],
          fulfillments,
          owner,
          value
        );

        expect(executions.length).to.equal(6);

        await marketplaceContract
          .connect(owner)
          .matchOrders([order, mirrorOrder], fulfillments, {
            value,
          });
      });
      it("ERC1155 <=> ETH (match, two different groups of 1155's)", async () => {
        // Seller mints first nft
        const { nftId, amount } = await mintAndApprove1155(
          seller,
          marketplaceContract.address
        );

        // Seller mints second nft
        const secondNftId = toBN(randomBN(4));
        const secondAmount = toBN(randomBN(4));
        await testERC1155Two.mint(seller.address, secondNftId, secondAmount);

        // Seller mints third nft
        const { nftId: thirdNftId, amount: thirdAmount } = await mint1155(
          seller
        );

        // Seller mints fourth nft
        const fourthNftId = toBN(randomBN(4));
        const fourthAmount = toBN(randomBN(4));
        await testERC1155Two.mint(seller.address, fourthNftId, fourthAmount);

        // Seller approves marketplace contract to transfer NFTs

        await expect(
          testERC1155Two
            .connect(seller)
            .setApprovalForAll(marketplaceContract.address, true)
        )
          .to.emit(testERC1155Two, "ApprovalForAll")
          .withArgs(seller.address, marketplaceContract.address, true);

        const offer = [
          getTestItem1155(nftId, amount, amount, undefined),
          getTestItem1155(
            secondNftId,
            secondAmount,
            secondAmount,
            testERC1155Two.address
          ),
          getTestItem1155(thirdNftId, thirdAmount, thirdAmount),
          getTestItem1155(
            fourthNftId,
            fourthAmount,
            fourthAmount,
            testERC1155Two.address
          ),
        ];

        const consideration = [
          getItemETH(parseEther("10"), parseEther("10"), seller.address),
          getItemETH(parseEther("1"), parseEther("1"), zone.address),
          getItemETH(parseEther("1"), parseEther("1"), owner.address),
        ];

        const { order, value } = await createOrder(
          seller,
          zone,
          offer,
          consideration,
          0 // FULL_OPEN
        );

        const { mirrorOrder } = await createMirrorBuyNowOrder(
          buyer,
          zone,
          order
        );

        const fulfillments = [
          [[[0, 0]], [[1, 0]]],
          [[[0, 1]], [[1, 1]]],
          [[[0, 2]], [[1, 2]]],
          [[[0, 3]], [[1, 3]]],
          [[[1, 0]], [[0, 0]]],
          [[[1, 0]], [[0, 1]]],
          [[[1, 0]], [[0, 2]]],
        ].map(([offerArr, considerationArr]) =>
          toFulfillment(offerArr, considerationArr)
        );

        const executions = await simulateMatchOrders(
          [order, mirrorOrder],
          fulfillments,
          owner,
          value
        );

        expect(executions.length).to.equal(7);

        await marketplaceContract
          .connect(owner)
          .matchOrders([order, mirrorOrder], fulfillments, {
            value,
          });
      });
    });

    describe("Fulfill Available Orders", async () => {
      it("Can fulfill a single order via fulfillAvailableOrders", async () => {
        // Seller mints nft
        const nftId = await mintAndApprove721(
          seller,
          marketplaceContract.address,
          10
        );

        const offer = [getTestItem721(nftId)];

        const consideration = [
          getItemETH(parseEther("10"), parseEther("10"), seller.address),
          getItemETH(parseEther("1"), parseEther("1"), zone.address),
          getItemETH(parseEther("1"), parseEther("1"), owner.address),
        ];

        const { order, orderHash, value } = await createOrder(
          seller,
          zone,
          offer,
          consideration,
          0 // FULL_OPEN
        );

        const offerComponents = [toFulfillmentComponents([[0, 0]])];

        const considerationComponents = [[[0, 0]], [[0, 1]], [[0, 2]]].map(
          toFulfillmentComponents
        );

        await withBalanceChecks([order], 0, null, async () => {
          const tx = marketplaceContract
            .connect(buyer)
            .fulfillAvailableOrders(
              [order],
              offerComponents,
              considerationComponents,
              toKey(false),
              100,
              {
                value,
              }
            );
          const receipt = await (await tx).wait();
          await checkExpectedEvents(tx, receipt, [
            {
              order,
              orderHash,
              fulfiller: buyer.address,
            },
          ]);

          return receipt;
        });
      });
      it("Can fulfill a single order via fulfillAvailableAdvancedOrders", async () => {
        // Seller mints nft
        const nftId = await mintAndApprove721(
          seller,
          marketplaceContract.address,
          11
        );

        const offer = [getTestItem721(nftId)];

        const consideration = [
          getItemETH(parseEther("10"), parseEther("10"), seller.address),
          getItemETH(parseEther("1"), parseEther("1"), zone.address),
          getItemETH(parseEther("1"), parseEther("1"), owner.address),
        ];

        const { order, orderHash, value } = await createOrder(
          seller,
          zone,
          offer,
          consideration,
          0 // FULL_OPEN
        );

        const offerComponents = [[[0, 0]]];

        const considerationComponents = [[[0, 0]], [[0, 1]], [[0, 2]]];

        await withBalanceChecks([order], 0, null, async () => {
          const tx = marketplaceContract
            .connect(buyer)
            .fulfillAvailableAdvancedOrders(
              [order],
              [],
              offerComponents,
              considerationComponents,
              toKey(false),
              constants.AddressZero,
              100,
              {
                value,
              }
            );
          const receipt = await (await tx).wait();
          await checkExpectedEvents(tx, receipt, [
            {
              order,
              orderHash,
              fulfiller: buyer.address,
            },
          ]);

          return receipt;
        });
      });
      it("Can fulfill a single order via fulfillAvailableAdvancedOrders with recipient specified", async () => {
        // Seller mints nft
        const nftId = await mintAndApprove721(
          seller,
          marketplaceContract.address
        );

        const offer = [getTestItem721(nftId)];

        const consideration = [
          getItemETH(parseEther("10"), parseEther("10"), seller.address),
          getItemETH(parseEther("1"), parseEther("1"), zone.address),
        ];

        const { order, orderHash, value } = await createOrder(
          seller,
          zone,
          offer,
          consideration,
          0 // FULL_OPEN
        );

        const offerComponents = [[[0, 0]]];

        const considerationComponents = [[[0, 0]], [[0, 1]]];

        await withBalanceChecks([order], 0, null, async () => {
          const tx = marketplaceContract
            .connect(buyer)
            .fulfillAvailableAdvancedOrders(
              [order],
              [],
              offerComponents,
              considerationComponents,
              toKey(false),
              owner.address,
              100,
              {
                value,
              }
            );
          const receipt = await (await tx).wait();
          await checkExpectedEvents(tx, receipt, [
            {
              order,
              orderHash,
              fulfiller: buyer.address,
              recipient: owner.address,
            },
          ]);

          return receipt;
        });
      });
      it("Can fulfill and aggregate multiple orders via fulfillAvailableOrders", async () => {
        // Seller mints nft
        const { nftId, amount } = await mintAndApprove1155(
          seller,
          marketplaceContract.address,
          1,
          1,
          10000
        );

        const offer = [getTestItem1155(nftId, amount.div(2), amount.div(2))];

        const consideration = [
          getItemETH(parseEther("10"), parseEther("10"), seller.address),
          getItemETH(parseEther("1"), parseEther("1"), zone.address),
          getItemETH(parseEther("1"), parseEther("1"), owner.address),
        ];

        const {
          order: orderOne,
          orderHash: orderHashOne,
          value,
        } = await createOrder(
          seller,
          zone,
          offer,
          consideration,
          0 // FULL_OPEN
        );

        const { order: orderTwo, orderHash: orderHashTwo } = await createOrder(
          seller,
          zone,
          offer,
          consideration,
          0 // FULL_OPEN
        );

        const offerComponents = [
          toFulfillmentComponents([
            [0, 0],
            [1, 0],
          ]),
        ];

        const considerationComponents = [
          [
            [0, 0],
            [1, 0],
          ],
          [
            [0, 1],
            [1, 1],
          ],
          [
            [0, 2],
            [1, 2],
          ],
        ].map(toFulfillmentComponents);

        await whileImpersonating(buyer.address, provider, async () => {
          await withBalanceChecks(
            [orderOne, orderTwo],
            0,
            null,
            async () => {
              const tx = marketplaceContract
                .connect(buyer)
                .fulfillAvailableOrders(
                  [orderOne, orderTwo],
                  offerComponents,
                  considerationComponents,
                  toKey(false),
                  100,
                  {
                    value: value.mul(2),
                  }
                );
              const receipt = await (await tx).wait();
              await checkExpectedEvents(
                tx,
                receipt,
                [
                  {
                    order: orderOne,
                    orderHash: orderHashOne,
                    fulfiller: buyer.address,
                  },
                  {
                    order: orderTwo,
                    orderHash: orderHashTwo,
                    fulfiller: buyer.address,
                  },
                ],
                [],
                [],
                false,
                2
              );
              return receipt;
            },
            2
          );
        });
      });
      it("Can fulfill and aggregate multiple orders via fulfillAvailableAdvancedOrders", async () => {
        // Seller mints nft
        const { nftId, amount } = await mintAndApprove1155(
          seller,
          marketplaceContract.address,
          1,
          2,
          10000
        );

        const offer = [getTestItem1155(nftId, amount.div(2), amount.div(2))];

        const consideration = [
          getItemETH(parseEther("10"), parseEther("10"), seller.address),
          getItemETH(parseEther("1"), parseEther("1"), zone.address),
          getItemETH(parseEther("1"), parseEther("1"), owner.address),
        ];

        const {
          order: orderOne,
          orderHash: orderHashOne,
          value,
        } = await createOrder(
          seller,
          zone,
          offer,
          consideration,
          0 // FULL_OPEN
        );

        const { order: orderTwo, orderHash: orderHashTwo } = await createOrder(
          seller,
          zone,
          offer,
          consideration,
          0 // FULL_OPEN
        );

        const offerComponents = [
          toFulfillmentComponents([
            [0, 0],
            [1, 0],
          ]),
        ];

        const considerationComponents = [
          [
            [0, 0],
            [1, 0],
          ],
          [
            [0, 1],
            [1, 1],
          ],
          [
            [0, 2],
            [1, 2],
          ],
        ].map(toFulfillmentComponents);

        await whileImpersonating(buyer.address, provider, async () => {
          await withBalanceChecks(
            [orderOne, orderTwo],
            0,
            null,
            async () => {
              const tx = marketplaceContract
                .connect(buyer)
                .fulfillAvailableAdvancedOrders(
                  [orderOne, orderTwo],
                  [],
                  offerComponents,
                  considerationComponents,
                  toKey(false),
                  constants.AddressZero,
                  100,
                  {
                    value: value.mul(2),
                  }
                );
              const receipt = await (await tx).wait();
              await checkExpectedEvents(
                tx,
                receipt,
                [
                  {
                    order: orderOne,
                    orderHash: orderHashOne,
                    fulfiller: buyer.address,
                  },
                  {
                    order: orderTwo,
                    orderHash: orderHashTwo,
                    fulfiller: buyer.address,
                  },
                ],
                [],
                [],
                false,
                2
              );
              return receipt;
            },
            2
          );
        });
      });
      it("Can fulfill and aggregate a max number of multiple orders via fulfillAvailableOrders", async () => {
        // Seller mints nft
        const { nftId, amount } = await mintAndApprove1155(
          seller,
          marketplaceContract.address,
          1,
          3,
          10000
        );

        const offer = [getTestItem1155(nftId, amount.div(2), amount.div(2))];

        const consideration = [
          getItemETH(parseEther("10"), parseEther("10"), seller.address),
          getItemETH(parseEther("1"), parseEther("1"), zone.address),
          getItemETH(parseEther("1"), parseEther("1"), owner.address),
        ];

        const {
          order: orderOne,
          orderHash: orderHashOne,
          value,
        } = await createOrder(
          seller,
          zone,
          offer,
          consideration,
          0 // FULL_OPEN
        );

        const { order: orderTwo } = await createOrder(
          seller,
          zone,
          offer,
          consideration,
          0 // FULL_OPEN
        );

        const offerComponents = [
          [
            [0, 0],
            [1, 0],
          ],
        ];

        const considerationComponents = [
          [
            [0, 0],
            [1, 0],
          ],
          [
            [0, 1],
            [1, 1],
          ],
          [
            [0, 2],
            [1, 2],
          ],
        ];

        await whileImpersonating(buyer.address, provider, async () => {
          await withBalanceChecks(
            [orderOne],
            0,
            null,
            async () => {
              const { executions } = await marketplaceContract
                .connect(buyer)
                .callStatic.fulfillAvailableOrders(
                  [orderOne, orderTwo],
                  offerComponents,
                  considerationComponents,
                  toKey(false),
                  1,
                  {
                    value: value.mul(2),
                  }
                );
              const tx = marketplaceContract
                .connect(buyer)
                .fulfillAvailableOrders(
                  [orderOne, orderTwo],
                  offerComponents,
                  considerationComponents,
                  toKey(false),
                  1,
                  {
                    value: value.mul(2),
                  }
                );
              const receipt = await (await tx).wait();
              await checkExpectedEvents(
                tx,
                receipt,
                [
                  {
                    order: orderOne,
                    orderHash: orderHashOne,
                    fulfiller: buyer.address,
                  },
                ],
                executions
              );

              return receipt;
            },
            1
          );
        });
      });
      it("Can fulfill and aggregate a max number of multiple orders via fulfillAvailableAdvancedOrders", async () => {
        // Seller mints nft
        const { nftId, amount } = await mintAndApprove1155(
          seller,
          marketplaceContract.address,
          1,
          4,
          10000
        );

        const offer = [getTestItem1155(nftId, amount.div(2), amount.div(2))];

        const consideration = [
          getItemETH(parseEther("10"), parseEther("10"), seller.address),
          getItemETH(parseEther("1"), parseEther("1"), zone.address),
          getItemETH(parseEther("1"), parseEther("1"), owner.address),
        ];

        const {
          order: orderOne,
          orderHash: orderHashOne,
          value,
        } = await createOrder(
          seller,
          zone,
          offer,
          consideration,
          0 // FULL_OPEN
        );

        const { order: orderTwo } = await createOrder(
          seller,
          zone,
          offer,
          consideration,
          0 // FULL_OPEN
        );

        const offerComponents = [
          [
            [0, 0],
            [1, 0],
          ],
        ];

        const considerationComponents = [
          [
            [0, 0],
            [1, 0],
          ],
          [
            [0, 1],
            [1, 1],
          ],
          [
            [0, 2],
            [1, 2],
          ],
        ];

        await whileImpersonating(buyer.address, provider, async () => {
          await withBalanceChecks(
            [orderOne],
            0,
            null,
            async () => {
              const tx = marketplaceContract
                .connect(buyer)
                .fulfillAvailableAdvancedOrders(
                  [orderOne, orderTwo],
                  [],
                  offerComponents,
                  considerationComponents,
                  toKey(false),
                  constants.AddressZero,
                  1,
                  {
                    value: value.mul(2),
                  }
                );
              const receipt = await (await tx).wait();
              await checkExpectedEvents(
                tx,
                receipt,
                [
                  {
                    order: orderOne,
                    orderHash: orderHashOne,
                    fulfiller: buyer.address,
                  },
                ],
                [],
                [],
                false,
                1
              );

              return receipt;
            },
            1
          );
        });
      });
      it("Can fulfill and aggregate multiple orders via fulfillAvailableOrders with failing orders", async () => {
        // Seller mints nft
        const { nftId, amount } = await mintAndApprove1155(
          seller,
          marketplaceContract.address,
          1,
          5,
          100000
        );

        const offer = [getTestItem1155(nftId, amount.div(2), amount.div(2))];

        const consideration = [
          getItemETH(parseEther("10"), parseEther("10"), seller.address),
          getItemETH(parseEther("1"), parseEther("1"), zone.address),
          getItemETH(parseEther("1"), parseEther("1"), owner.address),
        ];

        const {
          order: orderOne,
          orderHash: orderHashOne,
          value,
        } = await createOrder(
          seller,
          zone,
          offer,
          consideration,
          0 // FULL_OPEN
        );

        // second order is expired
        const { order: orderTwo } = await createOrder(
          seller,
          zone,
          offer,
          consideration,
          0, // FULL_OPEN
          [],
          "EXPIRED"
        );

        // third order will be cancelled
        const {
          order: orderThree,
          orderHash: orderHashThree,
          orderComponents,
        } = await createOrder(
          seller,
          zone,
          offer,
          consideration,
          0 // FULL_OPEN
        );

        // can cancel it
        await expect(
          marketplaceContract.connect(seller).cancel([orderComponents])
        )
          .to.emit(marketplaceContract, "OrderCancelled")
          .withArgs(orderHashThree, seller.address, zone.address);

        // fourth order will be filled
        const { order: orderFour, orderHash: orderHashFour } =
          await createOrder(
            seller,
            zone,
            offer,
            consideration,
            0 // FULL_OPEN
          );

        // can fill it
        await withBalanceChecks([orderFour], 0, null, async () => {
          const tx = marketplaceContract
            .connect(buyer)
            .fulfillOrder(orderFour, toKey(false), {
              value,
            });
          const receipt = await (await tx).wait();
          await checkExpectedEvents(tx, receipt, [
            {
              order: orderFour,
              orderHash: orderHashFour,
              fulfiller: buyer.address,
            },
          ]);

          return receipt;
        });

        const offerComponents = [
          [
            [0, 0],
            [1, 0],
            [2, 0],
            [3, 0],
          ],
        ];

        const considerationComponents = [
          [
            [0, 0],
            [1, 0],
            [2, 0],
            [3, 0],
          ],
          [
            [0, 1],
            [1, 1],
            [2, 1],
            [3, 1],
          ],
          [
            [0, 2],
            [1, 2],
            [2, 2],
            [3, 2],
          ],
        ];

        await withBalanceChecks([orderOne], 0, null, async () => {
          const tx = marketplaceContract
            .connect(buyer)
            .fulfillAvailableOrders(
              [orderOne, orderTwo, orderThree, orderFour],
              offerComponents,
              considerationComponents,
              toKey(false),
              100,
              {
                value: value.mul(4),
              }
            );
          const receipt = await (await tx).wait();
          await checkExpectedEvents(tx, receipt, [
            {
              order: orderOne,
              orderHash: orderHashOne,
              fulfiller: buyer.address,
            },
          ]);

          return receipt;
        });
      });
      it("Can fulfill and aggregate multiple orders via fulfillAvailableAdvancedOrders with failing orders", async () => {
        // Seller mints nft
        const { nftId, amount } = await mintAndApprove1155(
          seller,
          marketplaceContract.address,
          1,
          6,
          10000
        );

        const offer = [getTestItem1155(nftId, amount.div(2), amount.div(2))];

        const consideration = [
          getItemETH(parseEther("10"), parseEther("10"), seller.address),
          getItemETH(parseEther("1"), parseEther("1"), zone.address),
          getItemETH(parseEther("1"), parseEther("1"), owner.address),
        ];

        const {
          order: orderOne,
          orderHash: orderHashOne,
          value,
        } = await createOrder(
          seller,
          zone,
          offer,
          consideration,
          0 // FULL_OPEN
        );

        // second order is expired
        const { order: orderTwo } = await createOrder(
          seller,
          zone,
          offer,
          consideration,
          0, // FULL_OPEN
          [],
          "EXPIRED"
        );

        // third order will be cancelled
        const {
          order: orderThree,
          orderHash: orderHashThree,
          orderComponents,
        } = await createOrder(
          seller,
          zone,
          offer,
          consideration,
          0 // FULL_OPEN
        );

        // can cancel it
        await expect(
          marketplaceContract.connect(seller).cancel([orderComponents])
        )
          .to.emit(marketplaceContract, "OrderCancelled")
          .withArgs(orderHashThree, seller.address, zone.address);

        // fourth order will be filled
        const { order: orderFour, orderHash: orderHashFour } =
          await createOrder(
            seller,
            zone,
            offer,
            consideration,
            0 // FULL_OPEN
          );

        // can fill it
        await withBalanceChecks([orderFour], 0, null, async () => {
          const tx = marketplaceContract
            .connect(buyer)
            .fulfillOrder(orderFour, toKey(false), {
              value,
            });
          const receipt = await (await tx).wait();
          await checkExpectedEvents(tx, receipt, [
            {
              order: orderFour,
              orderHash: orderHashFour,
              fulfiller: buyer.address,
            },
          ]);

          return receipt;
        });

        const offerComponents = [
          [
            [0, 0],
            [1, 0],
            [2, 0],
            [3, 0],
          ],
        ];

        const considerationComponents = [
          [
            [0, 0],
            [1, 0],
            [2, 0],
            [3, 0],
          ],
          [
            [0, 1],
            [1, 1],
            [2, 1],
            [3, 1],
          ],
          [
            [0, 2],
            [1, 2],
            [2, 2],
            [3, 2],
          ],
        ];

        await withBalanceChecks([orderOne], 0, null, async () => {
          const tx = marketplaceContract
            .connect(buyer)
            .fulfillAvailableAdvancedOrders(
              [orderOne, orderTwo, orderThree, orderFour],
              [],
              offerComponents,
              considerationComponents,
              toKey(false),
              constants.AddressZero,
              100,
              {
                value: value.mul(4),
              }
            );
          const receipt = await (await tx).wait();
          await checkExpectedEvents(tx, receipt, [
            {
              order: orderOne,
              orderHash: orderHashOne,
              fulfiller: buyer.address,
            },
          ]);

          return receipt;
        });
      });
      it("Can fulfill and aggregate multiple orders via fulfillAvailableAdvancedOrders with failing components including criteria", async () => {
        // Seller mints first nft
        const { nftId, amount } = await mintAndApprove1155(
          seller,
          marketplaceContract.address,
          1,
          7,
          10000
        );

        // Seller mints second nft

        // Seller mints nfts for criteria-based item
        const criteriaNftId = randomBN();
        const secondCriteriaNFTId = randomBN();
        const thirdCriteriaNFTId = randomBN();

        await testERC721.mint(seller.address, criteriaNftId);
        await testERC721.mint(seller.address, secondCriteriaNFTId);
        await testERC721.mint(seller.address, thirdCriteriaNFTId);

        const tokenIds = [
          criteriaNftId,
          secondCriteriaNFTId,
          thirdCriteriaNFTId,
        ];

        // Seller approves marketplace contract to transfer NFTs
        await set721ApprovalForAll(seller, marketplaceContract.address, true);

        const { root, proofs } = merkleTree(tokenIds);

        const offer = [getTestItem1155(nftId, amount, amount, undefined)];

        const offerTwo = [getTestItem721WithCriteria(root, toBN(1), toBN(1))];

        const consideration = [
          getItemETH(parseEther("10"), parseEther("10"), seller.address),
          getItemETH(parseEther("1"), parseEther("1"), zone.address),
          getItemETH(parseEther("1"), parseEther("1"), owner.address),
        ];

        const criteriaResolvers = [
          buildResolver(
            1,
            0,
            0,
            criteriaNftId,
            proofs[criteriaNftId.toString()]
          ),
        ];

        const {
          order: orderOne,
          orderHash: orderHashOne,
          value,
        } = await createOrder(
          seller,
          zone,
          offer,
          consideration,
          0 // FULL_OPEN
        );

        // second order is expired
        const { order: orderTwo } = await createOrder(
          seller,
          zone,
          offerTwo,
          consideration,
          0, // FULL_OPEN
          criteriaResolvers,
          "EXPIRED"
        );

        const offerComponents = [[[0, 0]], [[1, 0]]];

        const considerationComponents = [
          [
            [0, 0],
            [1, 0],
          ],
          [
            [0, 1],
            [1, 1],
          ],
          [
            [0, 2],
            [1, 2],
          ],
        ];

        await withBalanceChecks([orderOne], 0, null, async () => {
          const tx = marketplaceContract
            .connect(buyer)
            .fulfillAvailableAdvancedOrders(
              [orderOne, orderTwo],
              criteriaResolvers,
              offerComponents,
              considerationComponents,
              toKey(false),
              constants.AddressZero,
              100,
              {
                value: value.mul(2),
              }
            );
          const receipt = await (await tx).wait();
          await checkExpectedEvents(tx, receipt, [
            {
              order: orderOne,
              orderHash: orderHashOne,
              fulfiller: buyer.address,
            },
          ]);

          return receipt;
        });
      });
    });
  });

  describe("Conduit tests", async () => {
    let seller;
    let buyer;
    let sellerContract;
    let buyerContract;
    let tempConduit;

    beforeEach(async () => {
      // Setup basic buyer/seller wallets with ETH
      seller = new ethers.Wallet(randomHex(32), provider);
      buyer = new ethers.Wallet(randomHex(32), provider);
      zone = new ethers.Wallet(randomHex(32), provider);

      sellerContract = await EIP1271WalletFactory.deploy(seller.address);
      buyerContract = await EIP1271WalletFactory.deploy(buyer.address);

      // Deploy a new conduit
      tempConduit = await deployNewConduit(owner);

      await Promise.all(
        [seller, buyer, zone, sellerContract, buyerContract].map((wallet) =>
          faucet(wallet.address, provider)
        )
      );
    });

    it("Adds a channel, and executes transfers (ERC1155 with batch)", async () => {
      // Owner updates conduit channel to allow seller access
      await whileImpersonating(owner.address, provider, async () => {
        await conduitController
          .connect(owner)
          .updateChannel(tempConduit.address, seller.address, true);
      });

      const { nftId, amount } = await mint1155(owner, 2);

      const { nftId: secondNftId, amount: secondAmount } = await mint1155(
        owner,
        2
      );

      await testERC1155.mint(seller.address, nftId, amount.mul(2));
      await testERC1155.mint(seller.address, secondNftId, secondAmount.mul(2));
      await set1155ApprovalForAll(seller, tempConduit.address, true);

      await tempConduit.connect(seller).executeWithBatch1155(
        [],
        [
          {
            token: testERC1155.address,
            from: seller.address,
            to: buyer.address,
            ids: [nftId, secondNftId],
            amounts: [amount, secondAmount],
          },
          {
            token: testERC1155.address,
            from: seller.address,
            to: buyer.address,
            ids: [secondNftId, nftId],
            amounts: [secondAmount, amount],
          },
        ]
      );
    });

    it("Adds a channel, and executes only batch transfers (ERC1155 with batch)", async () => {
      await whileImpersonating(owner.address, provider, async () => {
        await conduitController
          .connect(owner)
          .updateChannel(tempConduit.address, seller.address, true);
      });

      const { nftId, amount } = await mint1155(owner, 2);

      const { nftId: secondNftId, amount: secondAmount } = await mint1155(
        owner,
        2
      );

      await testERC1155.mint(seller.address, nftId, amount.mul(2));
      await testERC1155.mint(seller.address, secondNftId, secondAmount.mul(2));
      await set1155ApprovalForAll(seller, tempConduit.address, true);

      await tempConduit.connect(seller).executeBatch1155([
        {
          token: testERC1155.address,
          from: seller.address,
          to: buyer.address,
          ids: [nftId, secondNftId],
          amounts: [amount, secondAmount],
        },
        {
          token: testERC1155.address,
          from: seller.address,
          to: buyer.address,
          ids: [secondNftId, nftId],
          amounts: [secondAmount, amount],
        },
      ]);
    });

    it("Adds a channel, and executes transfers (ERC721)", async () => {
      // Owner updates conduit channel to allow seller access
      await whileImpersonating(owner.address, provider, async () => {
        await conduitController
          .connect(owner)
          .updateChannel(tempConduit.address, seller.address, true);
      });

      // Seller mints nft
      const nftId = randomBN();
      await testERC721.mint(seller.address, nftId);

      const secondNftId = randomBN();
      await testERC721.mint(seller.address, secondNftId);

      // Check ownership
      expect(await testERC721.ownerOf(nftId)).to.equal(seller.address);
      expect(await testERC721.ownerOf(secondNftId)).to.equal(seller.address);

      await whileImpersonating(seller.address, provider, async () => {
        await expect(
          testERC721
            .connect(seller)
            .setApprovalForAll(tempConduit.address, true)
        )
          .to.emit(testERC721, "ApprovalForAll")
          .withArgs(seller.address, tempConduit.address, true);
      });

      await tempConduit.connect(seller).execute([
        {
          itemType: 2, // ERC721
          token: testERC721.address,
          from: seller.address,
          to: buyer.address,
          identifier: nftId,
          amount: ethers.BigNumber.from(1),
        },
        {
          itemType: 2, // ERC721
          token: testERC721.address,
          from: seller.address,
          to: buyer.address,
          identifier: secondNftId,
          amount: ethers.BigNumber.from(1),
        },
      ]);

      // Check ownership
      expect(await testERC721.ownerOf(nftId)).to.equal(buyer.address);
      expect(await testERC721.ownerOf(secondNftId)).to.equal(buyer.address);
    });

    it("Adds a channel, and executes transfers (ERC721 + ERC20)", async () => {
      // Owner updates conduit channel to allow seller access
      await whileImpersonating(owner.address, provider, async () => {
        await conduitController
          .connect(owner)
          .updateChannel(tempConduit.address, seller.address, true);
      });

      // Seller mints nft
      const nftId = randomBN();
      await testERC721.mint(seller.address, nftId);

      // Check ownership
      expect(await testERC721.ownerOf(nftId)).to.equal(seller.address);

      // Set approval of nft
      await whileImpersonating(seller.address, provider, async () => {
        await expect(
          testERC721
            .connect(seller)
            .setApprovalForAll(tempConduit.address, true)
        )
          .to.emit(testERC721, "ApprovalForAll")
          .withArgs(seller.address, tempConduit.address, true);
      });

      const tokenAmount = minRandom(100);
      await testERC20.mint(seller.address, tokenAmount);

      // Check balance
      expect(await testERC20.balanceOf(seller.address)).to.equal(tokenAmount);

      // Seller approves conduit contract to transfer tokens
      await whileImpersonating(seller.address, provider, async () => {
        await expect(
          testERC20.connect(seller).approve(tempConduit.address, tokenAmount)
        )
          .to.emit(testERC20, "Approval")
          .withArgs(seller.address, tempConduit.address, tokenAmount);
      });

      // Send an ERC721 and (token amount - 100) ERC20 tokens
      await tempConduit.connect(seller).execute([
        {
          itemType: 2, // ERC721
          token: testERC721.address,
          from: seller.address,
          to: buyer.address,
          identifier: nftId,
          amount: ethers.BigNumber.from(1),
        },
        {
          itemType: 1, // ERC20
          token: testERC20.address,
          from: seller.address,
          to: buyer.address,
          identifier: 0,
          amount: tokenAmount.sub(100),
        },
      ]);

      // Check ownership
      expect(await testERC721.ownerOf(nftId)).to.equal(buyer.address);
      // Check balance
      expect(await testERC20.balanceOf(seller.address)).to.equal(100);
      expect(await testERC20.balanceOf(buyer.address)).to.equal(
        tokenAmount.sub(100)
      );
    });

    it("Adds a channel, and executes transfers (ERC721 + ERC1155)", async () => {
      // Owner updates conduit channel to allow seller access
      await whileImpersonating(owner.address, provider, async () => {
        await conduitController
          .connect(owner)
          .updateChannel(tempConduit.address, seller.address, true);
      });

      // Seller mints nft
      const nftId = randomBN();
      await testERC721.mint(seller.address, nftId);

      // Check ownership
      expect(await testERC721.ownerOf(nftId)).to.equal(seller.address);

      // Set approval of nft
      await whileImpersonating(seller.address, provider, async () => {
        await expect(
          testERC721
            .connect(seller)
            .setApprovalForAll(tempConduit.address, true)
        )
          .to.emit(testERC721, "ApprovalForAll")
          .withArgs(seller.address, tempConduit.address, true);
      });

      const secondNftId = random128();
      const amount = random128().add(1);
      await testERC1155.mint(seller.address, secondNftId, amount);

      await whileImpersonating(seller.address, provider, async () => {
        await expect(
          testERC1155
            .connect(seller)
            .setApprovalForAll(tempConduit.address, true)
        )
          .to.emit(testERC1155, "ApprovalForAll")
          .withArgs(seller.address, tempConduit.address, true);
      });

      // Check ownership
      expect(await testERC1155.balanceOf(seller.address, secondNftId)).to.equal(
        amount
      );

      // Send an ERC721 and ERC1155
      await tempConduit.connect(seller).execute([
        {
          itemType: 2, // ERC721
          token: testERC721.address,
          from: seller.address,
          to: buyer.address,
          identifier: nftId,
          amount: ethers.BigNumber.from(1),
        },
        {
          itemType: 3, // ERC1155
          token: testERC1155.address,
          from: seller.address,
          to: buyer.address,
          identifier: secondNftId,
          amount: amount.sub(10),
        },
      ]);

      // Check ownership
      expect(await testERC721.ownerOf(nftId)).to.equal(buyer.address);
      // Check balance
      expect(await testERC1155.balanceOf(seller.address, secondNftId)).to.equal(
        10
      );
      expect(await testERC1155.balanceOf(buyer.address, secondNftId)).to.equal(
        amount.sub(10)
      );
    });

    it("Adds a channel, and executes transfers (ERC20 + ERC1155)", async () => {
      // Owner updates conduit channel to allow seller access
      await whileImpersonating(owner.address, provider, async () => {
        await conduitController
          .connect(owner)
          .updateChannel(tempConduit.address, seller.address, true);
      });

      // Seller mints nft
      const tokenAmount = minRandom(100).div(100);
      await testERC20.mint(seller.address, tokenAmount);

      // Check balance
      expect(await testERC20.balanceOf(seller.address)).to.equal(tokenAmount);

      // Seller approves conduit contract to transfer tokens
      await whileImpersonating(seller.address, provider, async () => {
        await expect(
          testERC20.connect(seller).approve(tempConduit.address, tokenAmount)
        )
          .to.emit(testERC20, "Approval")
          .withArgs(seller.address, tempConduit.address, tokenAmount);
      });

      const nftId = random128();
      const erc1155amount = random128().add(1);
      await testERC1155.mint(seller.address, nftId, erc1155amount);

      await whileImpersonating(seller.address, provider, async () => {
        await expect(
          testERC1155
            .connect(seller)
            .setApprovalForAll(tempConduit.address, true)
        )
          .to.emit(testERC1155, "ApprovalForAll")
          .withArgs(seller.address, tempConduit.address, true);
      });

      // Check ownership
      expect(await testERC1155.balanceOf(seller.address, nftId)).to.equal(
        erc1155amount
      );

      // Send an ERC20 and ERC1155
      await tempConduit.connect(seller).execute([
        {
          itemType: 1, // ERC20
          token: testERC20.address,
          from: seller.address,
          to: buyer.address,
          identifier: 0,
          amount: tokenAmount.sub(100),
        },
        {
          itemType: 3, // ERC1155
          token: testERC1155.address,
          from: seller.address,
          to: buyer.address,
          identifier: nftId,
          amount: erc1155amount.sub(10),
        },
      ]);

      // Check balance
      expect(await testERC20.balanceOf(seller.address)).to.equal(100);
      expect(await testERC20.balanceOf(buyer.address)).to.equal(
        tokenAmount.sub(100)
      );
      expect(await testERC1155.balanceOf(seller.address, nftId)).to.equal(10);
      expect(await testERC1155.balanceOf(buyer.address, nftId)).to.equal(
        erc1155amount.sub(10)
      );
    });

    it("Adds a channel, and executes transfers (ERC20 + ERC721 + ERC1155)", async () => {
      // Owner updates conduit channel to allow seller access
      await whileImpersonating(owner.address, provider, async () => {
        await conduitController
          .connect(owner)
          .updateChannel(tempConduit.address, seller.address, true);
      });

      // Create/Approve X amount of  ERC20s
      const erc20Transfer = await createTransferWithApproval(
        testERC20,
        seller,
        1,
        tempConduit.address,
        seller.address,
        buyer.address
      );

      // Create/Approve Y amount of  ERC721s
      const erc721Transfer = await createTransferWithApproval(
        testERC721,
        seller,
        2,
        tempConduit.address,
        seller.address,
        buyer.address
      );

      // Create/Approve Z amount of ERC1155s
      const erc1155Transfer = await createTransferWithApproval(
        testERC1155,
        seller,
        3,
        tempConduit.address,
        seller.address,
        buyer.address
      );

      // Send an ERC20, ERC721, and ERC1155
      await tempConduit
        .connect(seller)
        .execute([erc20Transfer, erc721Transfer, erc1155Transfer]);

      // Check ownership
      expect(await testERC721.ownerOf(erc721Transfer.identifier)).to.equal(
        buyer.address
      );
      // Check balance
      expect(await testERC20.balanceOf(seller.address)).to.equal(0);
      expect(await testERC20.balanceOf(buyer.address)).to.equal(
        erc20Transfer.amount
      );
      expect(
        await testERC1155.balanceOf(seller.address, erc1155Transfer.identifier)
      ).to.equal(0);
      expect(
        await testERC1155.balanceOf(buyer.address, erc1155Transfer.identifier)
      ).to.equal(erc1155Transfer.amount);
    });

    it("Adds a channel, and executes transfers (many token types)", async () => {
      // Owner updates conduit channel to allow seller access
      await whileImpersonating(owner.address, provider, async () => {
        await conduitController
          .connect(owner)
          .updateChannel(tempConduit.address, seller.address, true);
      });

      // Get 3 Numbers that's value adds to Item Amount and minimum 1.
      const itemsToCreate = 64;
      const numERC20s = Math.max(1, randomInt(itemsToCreate - 2));
      const numEC721s = Math.max(1, randomInt(itemsToCreate - numERC20s - 1));
      const numERC1155s = Math.max(1, itemsToCreate - numERC20s - numEC721s);

      const erc20Contracts = [numERC20s];
      const erc20Transfers = [numERC20s];

      const erc721Contracts = [numEC721s];
      const erc721Transfers = [numEC721s];

      const erc1155Contracts = [numERC1155s];
      const erc1155Transfers = [numERC1155s];

      // Create numERC20s amount of ERC20 objects
      for (let i = 0; i < numERC20s; i++) {
        // Deploy Contract
<<<<<<< HEAD
        const tempERC20Contract = await deployContracts(1);
=======
        const { testERC20: tempERC20Contract } = await fixtureERC20(owner);
>>>>>>> cfdb8e58
        // Create/Approve X amount of  ERC20s
        const erc20Transfer = await createTransferWithApproval(
          tempERC20Contract,
          seller,
          1,
          tempConduit.address,
          seller.address,
          buyer.address
        );
        erc20Contracts[i] = tempERC20Contract;
        erc20Transfers[i] = erc20Transfer;
      }

      // Create numEC721s amount of ERC20 objects
      for (let i = 0; i < numEC721s; i++) {
        // Deploy Contract
<<<<<<< HEAD
        const tempERC721Contract = await deployContracts(2);
=======
        const { testERC721: tempERC721Contract } = await fixtureERC721(owner);
>>>>>>> cfdb8e58
        // Create/Approve numEC721s amount of  ERC721s
        const erc721Transfer = await createTransferWithApproval(
          tempERC721Contract,
          seller,
          2,
          tempConduit.address,
          seller.address,
          buyer.address
        );
        erc721Contracts[i] = tempERC721Contract;
        erc721Transfers[i] = erc721Transfer;
      }

      // Create numERC1155s amount of ERC1155 objects
      for (let i = 0; i < numERC1155s; i++) {
        // Deploy Contract
<<<<<<< HEAD
        const tempERC1155Contract = await deployContracts(3);
=======
        const { testERC1155: tempERC1155Contract } = await fixtureERC1155(
          owner
        );
>>>>>>> cfdb8e58
        // Create/Approve numERC1155s amount of ERC1155s
        const erc1155Transfer = await createTransferWithApproval(
          tempERC1155Contract,
          seller,
          3,
          tempConduit.address,
          seller.address,
          buyer.address
        );
        erc1155Contracts[i] = tempERC1155Contract;
        erc1155Transfers[i] = erc1155Transfer;
      }

      const transfers = erc20Transfers.concat(
        erc721Transfers,
        erc1155Transfers
      );
      const contracts = erc20Contracts.concat(
        erc721Contracts,
        erc1155Contracts
      );
      // Send the transfers
      await tempConduit.connect(seller).execute(transfers);

      // Loop through all transfer to do ownership/balance checks
      for (let i = 0; i < transfers.length; i++) {
        // Get Itemtype, token, from, to, amount, identifier
        itemType = transfers[i].itemType;
        token = contracts[i];
        from = transfers[i].from;
        to = transfers[i].to;
        amount = transfers[i].amount;
        identifier = transfers[i].identifier;

        switch (itemType) {
          case 1: // ERC20
            // Check balance
            expect(await token.balanceOf(from)).to.equal(0);
            expect(await token.balanceOf(to)).to.equal(amount);
            break;
          case 2: // ERC721
          case 4: // ERC721_WITH_CRITERIA
            expect(await token.ownerOf(identifier)).to.equal(to);
            break;
          case 3: // ERC1155
          case 5: // ERC1155_WITH_CRITERIA
            // Check balance
            expect(await token.balanceOf(from, identifier)).to.equal(0);
            expect(await token.balanceOf(to, identifier)).to.equal(amount);
            break;
        }
      }
    });

    it("Reverts on calls to batch transfer 1155 items with no contract on a conduit", async () => {
      await whileImpersonating(owner.address, provider, async () => {
        await conduitController
          .connect(owner)
          .updateChannel(tempConduit.address, owner.address, true);
      });

      const { nftId, amount } = await mint1155(owner, 2);

      const { nftId: secondNftId, amount: secondAmount } = await mint1155(
        owner,
        2
      );

      await set1155ApprovalForAll(owner, tempConduit.address, true);

      await expect(
        tempConduit.connect(owner).executeWithBatch1155(
          [],
          [
            {
              token: constants.AddressZero,
              from: owner.address,
              to: buyer.address,
              ids: [nftId, secondNftId],
              amounts: [amount, secondAmount],
            },
          ]
        )
      ).to.be.revertedWith("NoContract");
    });

    it("Reverts on calls to only batch transfer 1155 items with no contract on a conduit", async () => {
      await whileImpersonating(owner.address, provider, async () => {
        await conduitController
          .connect(owner)
          .updateChannel(tempConduit.address, owner.address, true);
      });

      const { nftId, amount } = await mint1155(owner, 2);

      const { nftId: secondNftId, amount: secondAmount } = await mint1155(
        owner,
        2
      );

      await set1155ApprovalForAll(owner, tempConduit.address, true);

      await expect(
        tempConduit.connect(owner).executeBatch1155([
          {
            token: constants.AddressZero,
            from: owner.address,
            to: buyer.address,
            ids: [nftId, secondNftId],
            amounts: [amount, secondAmount],
          },
        ])
      ).to.be.revertedWith("NoContract");
    });

    it("Makes batch transfer 1155 items through a conduit", async () => {
      const tempConduitKey = owner.address + "ff00000000000000000000f1";

      const { conduit: tempConduitAddress } =
        await conduitController.getConduit(tempConduitKey);

      await conduitController
        .connect(owner)
        .createConduit(tempConduitKey, owner.address);

      const tempConduit = conduitImplementation.attach(tempConduitAddress);

      await conduitController
        .connect(owner)
        .updateChannel(tempConduit.address, owner.address, true);

      const { nftId, amount } = await mint1155(owner, 2);

      const { nftId: secondNftId, amount: secondAmount } = await mint1155(
        owner,
        2
      );

      const { nftId: thirdNftId, amount: thirdAmount } = await mint1155(
        owner,
        2
      );

      const { nftId: nftId4, amount: amount4 } = await mint1155(owner, 2);

      const { nftId: nftId5, amount: amount5 } = await mint1155(owner, 2);

      const { nftId: nftId6, amount: amount6 } = await mint1155(owner, 2);

      const { nftId: nftId7, amount: amount7 } = await mint1155(owner, 2);

      const { nftId: nftId8, amount: amount8 } = await mint1155(owner, 2);

      const { nftId: nftId9, amount: amount9 } = await mint1155(owner, 2);

      const { nftId: nftId10, amount: amount10 } = await mint1155(owner, 2);

      await set1155ApprovalForAll(owner, tempConduit.address, true);

      await tempConduit.connect(owner).executeWithBatch1155(
        [],
        [
          {
            token: testERC1155.address,
            from: owner.address,
            to: buyer.address,
            ids: [
              nftId,
              secondNftId,
              thirdNftId,
              nftId4,
              nftId5,
              nftId6,
              nftId7,
              nftId8,
              nftId9,
              nftId10,
            ],
            amounts: [
              amount,
              secondAmount,
              thirdAmount,
              amount4,
              amount5,
              amount6,
              amount7,
              amount8,
              amount9,
              amount10,
            ],
          },
        ]
      );
    });

    it("Performs complex batch transfer through a conduit", async () => {
      const tempConduitKey = owner.address + "f100000000000000000000f1";

      const { conduit: tempConduitAddress } =
        await conduitController.getConduit(tempConduitKey);

      await conduitController
        .connect(owner)
        .createConduit(tempConduitKey, owner.address);

      const tempConduit = conduitImplementation.attach(tempConduitAddress);

      await conduitController
        .connect(owner)
        .updateChannel(tempConduit.address, owner.address, true);

      const { nftId, amount } = await mint1155(owner, 2);

      const { nftId: secondNftId, amount: secondAmount } = await mint1155(
        owner,
        2
      );

      const { nftId: thirdNftId, amount: thirdAmount } = await mint1155(
        owner,
        2
      );

      const { nftId: nftId4, amount: amount4 } = await mint1155(owner, 2);

      const { nftId: nftId5, amount: amount5 } = await mint1155(
        owner,
        2,
        testERC1155Two
      );

      const { nftId: nftId6, amount: amount6 } = await mint1155(
        owner,
        2,
        testERC1155Two
      );

      const { nftId: nftId7, amount: amount7 } = await mint1155(
        owner,
        2,
        testERC1155Two
      );

      const { nftId: nftId8, amount: amount8 } = await mint1155(
        owner,
        2,
        testERC1155Two
      );

      const amount9 = toBN(randomBN(4)).add(1);
      await mintAndApproveERC20(owner, tempConduit.address, amount9.mul(2));

      const nftId10 = await mint721(owner);

      await set1155ApprovalForAll(owner, tempConduit.address, true);

      await expect(
        testERC1155Two
          .connect(owner)
          .setApprovalForAll(tempConduit.address, true)
      )
        .to.emit(testERC1155Two, "ApprovalForAll")
        .withArgs(owner.address, tempConduit.address, true);

      await set721ApprovalForAll(owner, tempConduit.address, true);

      const newAddress = toAddress(12345);

      await tempConduit.connect(owner).executeWithBatch1155(
        [
          {
            itemType: 1,
            token: testERC20.address,
            from: owner.address,
            to: newAddress,
            identifier: toBN(0),
            amount: amount9,
          },
          {
            itemType: 2,
            token: testERC721.address,
            from: owner.address,
            to: newAddress,
            identifier: nftId10,
            amount: toBN(1),
          },
        ],
        [
          {
            token: testERC1155.address,
            from: owner.address,
            to: newAddress,
            ids: [nftId, secondNftId, thirdNftId, nftId4],
            amounts: [amount, secondAmount, thirdAmount, amount4],
          },
          {
            token: testERC1155Two.address,
            from: owner.address,
            to: newAddress,
            ids: [nftId5, nftId6, nftId7, nftId8],
            amounts: [amount5, amount6, amount7, amount8],
          },
        ]
      );

      expect(await testERC1155.balanceOf(newAddress, nftId)).to.equal(amount);
      expect(await testERC1155.balanceOf(newAddress, secondNftId)).to.equal(
        secondAmount
      );
      expect(await testERC1155.balanceOf(newAddress, thirdNftId)).to.equal(
        thirdAmount
      );
      expect(await testERC1155.balanceOf(newAddress, nftId4)).to.equal(amount4);

      expect(await testERC1155Two.balanceOf(newAddress, nftId5)).to.equal(
        amount5
      );
      expect(await testERC1155Two.balanceOf(newAddress, nftId6)).to.equal(
        amount6
      );
      expect(await testERC1155Two.balanceOf(newAddress, nftId7)).to.equal(
        amount7
      );
      expect(await testERC1155Two.balanceOf(newAddress, nftId8)).to.equal(
        amount8
      );

      expect(await testERC20.balanceOf(newAddress)).to.equal(amount9);
      expect(await testERC721.ownerOf(nftId10)).to.equal(newAddress);
    });

    it("ERC1155 <=> ETH (match, two different groups of 1155's)", async () => {
      // Seller mints first nft
      const { nftId, amount } = await mint1155(seller);

      // Seller mints second nft
      const secondNftId = toBN(randomBN(4));
      const secondAmount = toBN(randomBN(4));
      await testERC1155Two.mint(seller.address, secondNftId, secondAmount);

      // Seller mints third nft
      const { nftId: thirdNftId, amount: thirdAmount } = await mint1155(seller);

      // Seller mints fourth nft
      const fourthNftId = toBN(randomBN(4));
      const fourthAmount = toBN(randomBN(4));
      await testERC1155Two.mint(seller.address, fourthNftId, fourthAmount);

      // Seller approves marketplace contract to transfer NFTs
      await set1155ApprovalForAll(seller, marketplaceContract.address, true);

      await expect(
        testERC1155Two
          .connect(seller)
          .setApprovalForAll(marketplaceContract.address, true)
      )
        .to.emit(testERC1155Two, "ApprovalForAll")
        .withArgs(seller.address, marketplaceContract.address, true);

      const offer = [
        getTestItem1155(nftId, amount, amount),
        getTestItem1155(
          secondNftId,
          secondAmount,
          secondAmount,
          testERC1155Two.address
        ),
        getTestItem1155(thirdNftId, thirdAmount, thirdAmount),
        getTestItem1155(
          fourthNftId,
          fourthAmount,
          fourthAmount,
          testERC1155Two.address
        ),
      ];

      const consideration = [
        getItemETH(parseEther("10"), parseEther("10"), seller.address),
        getItemETH(parseEther("1"), parseEther("1"), zone.address),
        getItemETH(parseEther("1"), parseEther("1"), owner.address),
      ];

      const { order, value } = await createOrder(
        seller,
        zone,
        offer,
        consideration,
        0 // FULL_OPEN
      );

      const { mirrorOrder } = await createMirrorBuyNowOrder(buyer, zone, order);

      const fulfillments = [
        [[[0, 0]], [[1, 0]]],
        [[[0, 1]], [[1, 1]]],
        [[[0, 2]], [[1, 2]]],
        [[[0, 3]], [[1, 3]]],
        [[[1, 0]], [[0, 0]]],
        [[[1, 0]], [[0, 1]]],
        [[[1, 0]], [[0, 2]]],
      ].map(([offerArr, considerationArr]) =>
        toFulfillment(offerArr, considerationArr)
      );

      const executions = await simulateMatchOrders(
        [order, mirrorOrder],
        fulfillments,
        owner,
        value
      );

      expect(executions.length).to.equal(7);

      await marketplaceContract
        .connect(owner)
        .matchOrders([order, mirrorOrder], fulfillments, {
          value,
        });
    });

    it("Reverts when attempting to update a conduit channel when call is not from controller", async () => {
      await expect(
        conduitOne.connect(owner).updateChannel(constants.AddressZero, true)
      ).to.be.revertedWith("InvalidController");
    });

    it("Reverts when attempting to execute transfers on a conduit when not called from a channel", async () => {
      await expect(conduitOne.connect(owner).execute([])).to.be.revertedWith(
        "ChannelClosed"
      );
    });

    it("Reverts when attempting to execute with 1155 transfers on a conduit when not called from a channel", async () => {
      await expect(
        conduitOne.connect(owner).executeWithBatch1155([], [])
      ).to.be.revertedWith("ChannelClosed");
    });

    it("Reverts when attempting to execute batch 1155 transfers on a conduit when not called from a channel", async () => {
      await expect(
        conduitOne.connect(owner).executeBatch1155([])
      ).to.be.revertedWith("ChannelClosed");
    });

    it("Retrieves the owner of a conduit", async () => {
      const ownerOf = await conduitController.ownerOf(conduitOne.address);
      expect(ownerOf).to.equal(owner.address);

      await expect(
        conduitController.connect(owner).ownerOf(buyer.address)
      ).to.be.revertedWith("NoConduit");
    });

    it("Retrieves the key of a conduit", async () => {
      const key = await conduitController.getKey(conduitOne.address);
      expect(key.toLowerCase()).to.equal(conduitKeyOne.toLowerCase());

      await expect(
        conduitController.connect(owner).getKey(buyer.address)
      ).to.be.revertedWith("NoConduit");
    });

    it("Retrieves the status of a conduit channel", async () => {
      let isOpen = await conduitController.getChannelStatus(
        conduitOne.address,
        marketplaceContract.address
      );
      expect(isOpen).to.be.true;

      isOpen = await conduitController.getChannelStatus(
        conduitOne.address,
        seller.address
      );
      expect(isOpen).to.be.false;

      await expect(
        conduitController
          .connect(owner)
          .getChannelStatus(buyer.address, seller.address)
      ).to.be.revertedWith("NoConduit");
    });

    it("Retrieves conduit channels from the controller", async () => {
      const totalChannels = await conduitController.getTotalChannels(
        conduitOne.address
      );
      expect(totalChannels).to.equal(1);

      await expect(
        conduitController.connect(owner).getTotalChannels(buyer.address)
      ).to.be.revertedWith("NoConduit");

      const firstChannel = await conduitController.getChannel(
        conduitOne.address,
        0
      );
      expect(firstChannel).to.equal(marketplaceContract.address);

      await expect(
        conduitController
          .connect(owner)
          .getChannel(buyer.address, totalChannels - 1)
      ).to.be.revertedWith("NoConduit");

      await expect(
        conduitController.connect(owner).getChannel(conduitOne.address, 1)
      ).to.be.revertedWith("ChannelOutOfRange", conduitOne.address);

      await expect(
        conduitController.connect(owner).getChannel(conduitOne.address, 2)
      ).to.be.revertedWith("ChannelOutOfRange", conduitOne.address);

      const channels = await conduitController.getChannels(conduitOne.address);
      expect(channels.length).to.equal(1);
      expect(channels[0]).to.equal(marketplaceContract.address);

      await expect(
        conduitController.connect(owner).getChannels(buyer.address)
      ).to.be.revertedWith("NoConduit");
    });

    it("Adds and removes channels", async () => {
      // Get number of open channels
      let totalChannels = await conduitController.getTotalChannels(
        conduitOne.address
      );
      expect(totalChannels).to.equal(1);

      let isOpen = await conduitController.getChannelStatus(
        conduitOne.address,
        marketplaceContract.address
      );
      expect(isOpen).to.be.true;

      // No-op
      await expect(
        conduitController
          .connect(owner)
          .updateChannel(conduitOne.address, marketplaceContract.address, true)
      ).to.be.reverted; // ChannelStatusAlreadySet

      isOpen = await conduitController.getChannelStatus(
        conduitOne.address,
        marketplaceContract.address
      );
      expect(isOpen).to.be.true;

      // Get number of open channels
      totalChannels = await conduitController.getTotalChannels(
        conduitOne.address
      );
      expect(totalChannels).to.equal(1);

      await conduitController
        .connect(owner)
        .updateChannel(conduitOne.address, seller.address, true);

      isOpen = await conduitController.getChannelStatus(
        conduitOne.address,
        seller.address
      );
      expect(isOpen).to.be.true;

      // Get number of open channels
      totalChannels = await conduitController.getTotalChannels(
        conduitOne.address
      );
      expect(totalChannels).to.equal(2);

      await conduitController
        .connect(owner)
        .updateChannel(conduitOne.address, marketplaceContract.address, false);

      isOpen = await conduitController.getChannelStatus(
        conduitOne.address,
        marketplaceContract.address
      );
      expect(isOpen).to.be.false;

      // Get number of open channels
      totalChannels = await conduitController.getTotalChannels(
        conduitOne.address
      );
      expect(totalChannels).to.equal(1);

      await conduitController
        .connect(owner)
        .updateChannel(conduitOne.address, seller.address, false);

      isOpen = await conduitController.getChannelStatus(
        conduitOne.address,
        seller.address
      );
      expect(isOpen).to.be.false;

      // Get number of open channels
      totalChannels = await conduitController.getTotalChannels(
        conduitOne.address
      );
      expect(totalChannels).to.equal(0);

      await conduitController
        .connect(owner)
        .updateChannel(conduitOne.address, marketplaceContract.address, true);

      isOpen = await conduitController.getChannelStatus(
        conduitOne.address,
        marketplaceContract.address
      );
      expect(isOpen).to.be.true;

      // Get number of open channels
      totalChannels = await conduitController.getTotalChannels(
        conduitOne.address
      );
      expect(totalChannels).to.equal(1);
    });

    it("Reverts on an attempt to move an unsupported item", async () => {
      await conduitController
        .connect(owner)
        .updateChannel(conduitOne.address, seller.address, true);

      const isOpen = await conduitController.getChannelStatus(
        conduitOne.address,
        seller.address
      );
      expect(isOpen).to.be.true;

      await expect(
        conduitOne.connect(seller).executeWithBatch1155(
          [
            {
              itemType: 1, // ERC20
              token: testERC20.address,
              from: buyer.address,
              to: seller.address,
              identifier: 0,
              amount: 0,
            },
            {
              itemType: 0, // NATIVE (invalid)
              token: constants.AddressZero,
              from: conduitOne.address,
              to: seller.address,
              identifier: 0,
              amount: 1,
            },
          ],
          []
        )
      ).to.be.revertedWith("InvalidItemType");
    });

    it("Reverts when attempting to create a conduit not scoped to the creator", async () => {
      await expect(
        conduitController
          .connect(owner)
          .createConduit(constants.HashZero, owner.address)
      ).to.be.revertedWith("InvalidCreator");
    });

    it("Reverts when attempting to create a conduit that already exists", async () => {
      await expect(
        conduitController
          .connect(owner)
          .createConduit(conduitKeyOne, owner.address)
      ).to.be.revertedWith(`ConduitAlreadyExists("${conduitOne.address}")`);
    });

    it("Reverts when attempting to update a channel for an unowned conduit", async () => {
      await expect(
        conduitController
          .connect(buyer)
          .updateChannel(conduitOne.address, buyer.address, true)
      ).to.be.revertedWith(`CallerIsNotOwner("${conduitOne.address}")`);
    });

    it("Retrieves no initial potential owner for new conduit", async () => {
      const potentialOwner = await conduitController.getPotentialOwner(
        conduitOne.address
      );
      expect(potentialOwner).to.equal(constants.AddressZero);

      await expect(
        conduitController.connect(owner).getPotentialOwner(buyer.address)
      ).to.be.revertedWith("NoConduit");
    });

    it("Lets the owner transfer ownership via a two-stage process", async () => {
      await expect(
        conduitController
          .connect(buyer)
          .transferOwnership(conduitOne.address, buyer.address)
      ).to.be.revertedWith("CallerIsNotOwner", conduitOne.address);

      await expect(
        conduitController
          .connect(owner)
          .transferOwnership(conduitOne.address, constants.AddressZero)
      ).to.be.revertedWith(
        "NewPotentialOwnerIsZeroAddress",
        conduitOne.address
      );

      await expect(
        conduitController
          .connect(owner)
          .transferOwnership(seller.address, buyer.address)
      ).to.be.revertedWith("NoConduit");

      let potentialOwner = await conduitController.getPotentialOwner(
        conduitOne.address
      );
      expect(potentialOwner).to.equal(constants.AddressZero);

      await conduitController.transferOwnership(
        conduitOne.address,
        buyer.address
      );

      potentialOwner = await conduitController.getPotentialOwner(
        conduitOne.address
      );
      expect(potentialOwner).to.equal(buyer.address);

      await expect(
        conduitController
          .connect(owner)
          .transferOwnership(conduitOne.address, buyer.address)
      ).to.be.revertedWith(
        "NewPotentialOwnerAlreadySet",
        conduitOne.address,
        buyer.address
      );

      await expect(
        conduitController
          .connect(buyer)
          .cancelOwnershipTransfer(conduitOne.address)
      ).to.be.revertedWith("CallerIsNotOwner", conduitOne.address);

      await expect(
        conduitController.connect(owner).cancelOwnershipTransfer(seller.address)
      ).to.be.revertedWith("NoConduit");

      await conduitController.cancelOwnershipTransfer(conduitOne.address);

      potentialOwner = await conduitController.getPotentialOwner(
        conduitOne.address
      );
      expect(potentialOwner).to.equal(constants.AddressZero);

      await expect(
        conduitController
          .connect(owner)
          .cancelOwnershipTransfer(conduitOne.address)
      ).to.be.revertedWith("NoPotentialOwnerCurrentlySet", conduitOne.address);

      await conduitController.transferOwnership(
        conduitOne.address,
        buyer.address
      );

      potentialOwner = await conduitController.getPotentialOwner(
        conduitOne.address
      );
      expect(potentialOwner).to.equal(buyer.address);

      await expect(
        conduitController.connect(buyer).acceptOwnership(seller.address)
      ).to.be.revertedWith("NoConduit");

      await expect(
        conduitController.connect(seller).acceptOwnership(conduitOne.address)
      ).to.be.revertedWith("CallerIsNotNewPotentialOwner", conduitOne.address);

      await conduitController
        .connect(buyer)
        .acceptOwnership(conduitOne.address);

      potentialOwner = await conduitController.getPotentialOwner(
        conduitOne.address
      );
      expect(potentialOwner).to.equal(constants.AddressZero);

      const ownerOf = await conduitController.ownerOf(conduitOne.address);
      expect(ownerOf).to.equal(buyer.address);
    });
  });

  describe("Reverts", async () => {
    let seller;
    let buyer;
    let sellerContract;
    let buyerContract;

    beforeEach(async () => {
      // Setup basic buyer/seller wallets with ETH
      seller = new ethers.Wallet(randomHex(32), provider);
      buyer = new ethers.Wallet(randomHex(32), provider);
      zone = new ethers.Wallet(randomHex(32), provider);

      sellerContract = await EIP1271WalletFactory.deploy(seller.address);
      buyerContract = await EIP1271WalletFactory.deploy(buyer.address);

      await Promise.all(
        [seller, buyer, zone, sellerContract, buyerContract].map((wallet) =>
          faucet(wallet.address, provider)
        )
      );
    });

    describe("Misconfigured orders", async () => {
      it("Reverts on bad fraction amounts", async () => {
        // Seller mints nft
        const { nftId, amount } = await mintAndApprove1155(
          seller,
          marketplaceContract.address,
          10000
        );

        const offer = [getTestItem1155(nftId, amount.mul(10), amount.mul(10))];

        const consideration = [
          getItemETH(amount.mul(1000), amount.mul(1000), seller.address),
          getItemETH(amount.mul(10), amount.mul(10), zone.address),
          getItemETH(amount.mul(20), amount.mul(20), owner.address),
        ];

        const { order, orderHash, value } = await createOrder(
          seller,
          zone,
          offer,
          consideration,
          1 // PARTIAL_OPEN
        );

        let orderStatus = await marketplaceContract.getOrderStatus(orderHash);

        expect({ ...orderStatus }).to.deep.equal(
          buildOrderStatus(false, false, 0, 0)
        );

        order.numerator = 0;
        order.denominator = 10;

        await expect(
          marketplaceContract
            .connect(buyer)
            .fulfillAdvancedOrder(
              order,
              [],
              toKey(false),
              constants.AddressZero,
              {
                value,
              }
            )
        ).to.be.revertedWith("BadFraction");

        orderStatus = await marketplaceContract.getOrderStatus(orderHash);

        expect({ ...orderStatus }).to.deep.equal(
          buildOrderStatus(false, false, 0, 0)
        );

        order.numerator = 1;
        order.denominator = 0;

        await expect(
          marketplaceContract
            .connect(buyer)
            .fulfillAdvancedOrder(
              order,
              [],
              toKey(false),
              constants.AddressZero,
              {
                value,
              }
            )
        ).to.be.revertedWith("BadFraction");

        orderStatus = await marketplaceContract.getOrderStatus(orderHash);

        expect({ ...orderStatus }).to.deep.equal(
          buildOrderStatus(false, false, 0, 0)
        );

        order.numerator = 2;
        order.denominator = 1;

        await expect(
          marketplaceContract
            .connect(buyer)
            .fulfillAdvancedOrder(
              order,
              [],
              toKey(false),
              constants.AddressZero,
              {
                value,
              }
            )
        ).to.be.revertedWith("BadFraction");

        orderStatus = await marketplaceContract.getOrderStatus(orderHash);

        expect({ ...orderStatus }).to.deep.equal(
          buildOrderStatus(false, false, 0, 0)
        );

        order.numerator = 1;
        order.denominator = 2;

        await withBalanceChecks([order], 0, [], async () => {
          const tx = marketplaceContract
            .connect(buyer)
            .fulfillAdvancedOrder(
              order,
              [],
              toKey(false),
              constants.AddressZero,
              {
                value,
              }
            );
          const receipt = await (await tx).wait();
          await checkExpectedEvents(
            tx,
            receipt,
            [
              {
                order,
                orderHash,
                fulfiller: buyer.address,
                fulfillerConduitKey: toKey(false),
              },
            ],
            null,
            []
          );

          return receipt;
        });

        orderStatus = await marketplaceContract.getOrderStatus(orderHash);

        expect({ ...orderStatus }).to.deep.equal(
          buildOrderStatus(true, false, 1, 2)
        );
      });
      it("Reverts on inexact fraction amounts", async () => {
        // Seller mints nft
        const { nftId, amount } = await mintAndApprove1155(
          seller,
          marketplaceContract.address,
          10000
        );

        const offer = [getTestItem1155(nftId, amount.mul(10), amount.mul(10))];

        const consideration = [
          getItemETH(amount.mul(1000), amount.mul(1000), seller.address),
          getItemETH(amount.mul(10), amount.mul(10), zone.address),
          getItemETH(amount.mul(20), amount.mul(20), owner.address),
        ];

        const { order, orderHash, value } = await createOrder(
          seller,
          zone,
          offer,
          consideration,
          1 // PARTIAL_OPEN
        );

        let orderStatus = await marketplaceContract.getOrderStatus(orderHash);

        expect({ ...orderStatus }).to.deep.equal(
          buildOrderStatus(false, false, 0, 0)
        );

        order.numerator = 1;
        order.denominator = 8191;

        await expect(
          marketplaceContract
            .connect(buyer)
            .fulfillAdvancedOrder(
              order,
              [],
              toKey(false),
              constants.AddressZero,
              {
                value,
              }
            )
        ).to.be.revertedWith("InexactFraction");

        orderStatus = await marketplaceContract.getOrderStatus(orderHash);

        expect({ ...orderStatus }).to.deep.equal(
          buildOrderStatus(false, false, 0, 0)
        );

        order.numerator = 1;
        order.denominator = 2;

        await withBalanceChecks([order], 0, [], async () => {
          const tx = marketplaceContract
            .connect(buyer)
            .fulfillAdvancedOrder(
              order,
              [],
              toKey(false),
              constants.AddressZero,
              {
                value,
              }
            );
          const receipt = await (await tx).wait();
          await checkExpectedEvents(
            tx,
            receipt,
            [
              {
                order,
                orderHash,
                fulfiller: buyer.address,
                fulfillerConduitKey: toKey(false),
              },
            ],
            null,
            []
          );

          return receipt;
        });

        orderStatus = await marketplaceContract.getOrderStatus(orderHash);

        expect({ ...orderStatus }).to.deep.equal(
          buildOrderStatus(true, false, 1, 2)
        );
      });
      it("Reverts on partial fill attempt when not supported by order", async () => {
        // Seller mints nft
        const { nftId, amount } = await mintAndApprove1155(
          seller,
          marketplaceContract.address,
          10000
        );

        const offer = [getTestItem1155(nftId, amount.mul(10), amount.mul(10))];

        const consideration = [
          getItemETH(amount.mul(1000), amount.mul(1000), seller.address),
          getItemETH(amount.mul(10), amount.mul(10), zone.address),
          getItemETH(amount.mul(20), amount.mul(20), owner.address),
        ];

        const { order, orderHash, value } = await createOrder(
          seller,
          zone,
          offer,
          consideration,
          0 // FULL_OPEN
        );

        let orderStatus = await marketplaceContract.getOrderStatus(orderHash);

        expect({ ...orderStatus }).to.deep.equal(
          buildOrderStatus(false, false, 0, 0)
        );

        order.numerator = 1;
        order.denominator = 2;

        await expect(
          marketplaceContract
            .connect(buyer)
            .fulfillAdvancedOrder(
              order,
              [],
              toKey(false),
              constants.AddressZero,
              {
                value,
              }
            )
        ).to.be.revertedWith("PartialFillsNotEnabledForOrder");

        orderStatus = await marketplaceContract.getOrderStatus(orderHash);

        expect({ ...orderStatus }).to.deep.equal(
          buildOrderStatus(false, false, 0, 0)
        );

        order.numerator = 1;
        order.denominator = 1;

        await withBalanceChecks([order], 0, [], async () => {
          const tx = marketplaceContract
            .connect(buyer)
            .fulfillAdvancedOrder(
              order,
              [],
              toKey(false),
              constants.AddressZero,
              {
                value,
              }
            );
          const receipt = await (await tx).wait();
          await checkExpectedEvents(
            tx,
            receipt,
            [
              {
                order,
                orderHash,
                fulfiller: buyer.address,
                fulfillerConduitKey: toKey(false),
              },
            ],
            null,
            []
          );

          return receipt;
        });

        orderStatus = await marketplaceContract.getOrderStatus(orderHash);

        expect({ ...orderStatus }).to.deep.equal(
          buildOrderStatus(true, false, 1, 1)
        );
      });
      it("Reverts on partially filled order via basic fulfillment", async () => {
        // Seller mints nft
        const { nftId, amount } = await mintAndApprove1155(
          seller,
          marketplaceContract.address,
          10000
        );

        const offer = [getTestItem1155(nftId, amount.mul(10), amount.mul(10))];

        const consideration = [
          getItemETH(amount.mul(1000), amount.mul(1000), seller.address),
          getItemETH(amount.mul(10), amount.mul(10), zone.address),
          getItemETH(amount.mul(20), amount.mul(20), owner.address),
        ];

        const { order, orderHash, value } = await createOrder(
          seller,
          zone,
          offer,
          consideration,
          1 // PARTIAL_OPEN
        );

        let orderStatus = await marketplaceContract.getOrderStatus(orderHash);

        expect({ ...orderStatus }).to.deep.equal(
          buildOrderStatus(false, false, 0, 0)
        );

        order.numerator = 1;
        order.denominator = 2;

        await withBalanceChecks([order], 0, [], async () => {
          const tx = marketplaceContract
            .connect(buyer)
            .fulfillAdvancedOrder(
              order,
              [],
              toKey(false),
              constants.AddressZero,
              {
                value,
              }
            );
          const receipt = await (await tx).wait();
          await checkExpectedEvents(
            tx,
            receipt,
            [
              {
                order,
                orderHash,
                fulfiller: buyer.address,
                fulfillerConduitKey: toKey(false),
              },
            ],
            null,
            []
          );

          return receipt;
        });

        orderStatus = await marketplaceContract.getOrderStatus(orderHash);

        expect({ ...orderStatus }).to.deep.equal(
          buildOrderStatus(true, false, 1, 2)
        );

        const basicOrderParameters = getBasicOrderParameters(
          1, // EthForERC1155
          order
        );

        await expect(
          marketplaceContract
            .connect(buyer)
            .fulfillBasicOrder(basicOrderParameters, {
              value,
            })
        ).to.be.revertedWith(`OrderPartiallyFilled("${orderHash}")`);
      });
      it("Reverts on fully filled order", async () => {
        // Seller mints nft
        const { nftId, amount } = await mintAndApprove1155(
          seller,
          marketplaceContract.address,
          10000
        );

        const offer = [getTestItem1155(nftId, amount.mul(10), amount.mul(10))];

        const consideration = [
          getItemETH(amount.mul(1000), amount.mul(1000), seller.address),
          getItemETH(amount.mul(10), amount.mul(10), zone.address),
          getItemETH(amount.mul(20), amount.mul(20), owner.address),
        ];

        const { order, orderHash, value } = await createOrder(
          seller,
          zone,
          offer,
          consideration,
          1 // PARTIAL_OPEN
        );

        let orderStatus = await marketplaceContract.getOrderStatus(orderHash);

        expect({ ...orderStatus }).to.deep.equal(
          buildOrderStatus(false, false, 0, 0)
        );

        order.numerator = 1;
        order.denominator = 1;

        await withBalanceChecks([order], 0, [], async () => {
          const tx = marketplaceContract
            .connect(buyer)
            .fulfillAdvancedOrder(
              order,
              [],
              toKey(false),
              constants.AddressZero,
              {
                value,
              }
            );
          const receipt = await (await tx).wait();
          await checkExpectedEvents(
            tx,
            receipt,
            [
              {
                order,
                orderHash,
                fulfiller: buyer.address,
                fulfillerConduitKey: toKey(false),
              },
            ],
            null,
            []
          );

          return receipt;
        });

        orderStatus = await marketplaceContract.getOrderStatus(orderHash);

        expect({ ...orderStatus }).to.deep.equal(
          buildOrderStatus(true, false, 1, 1)
        );

        await expect(
          marketplaceContract
            .connect(buyer)
            .fulfillAdvancedOrder(
              order,
              [],
              toKey(false),
              constants.AddressZero,
              {
                value,
              }
            )
        ).to.be.revertedWith(`OrderAlreadyFilled("${orderHash}")`);
      });
      it("Reverts on inadequate consideration items", async () => {
        // Seller mints nft
        const { nftId, amount } = await mintAndApprove1155(
          seller,
          marketplaceContract.address,
          10000
        );

        const offer = [getTestItem1155(nftId, amount.mul(10), amount.mul(10))];

        const consideration = [
          getItemETH(amount.mul(1000), amount.mul(1000), seller.address),
          getItemETH(amount.mul(10), amount.mul(10), zone.address),
          getItemETH(amount.mul(20), amount.mul(20), owner.address),
        ];

        const { order, orderHash, value } = await createOrder(
          seller,
          zone,
          offer,
          consideration,
          1 // PARTIAL_OPEN
        );

        // Remove a consideration item, but do not reduce
        // totalOriginalConsiderationItems as MissingOriginalConsiderationItems
        // is being tested for
        order.parameters.consideration.pop();

        const orderStatus = await marketplaceContract.getOrderStatus(orderHash);

        expect({ ...orderStatus }).to.deep.equal(
          buildOrderStatus(false, false, 0, 0)
        );

        await expect(
          marketplaceContract
            .connect(buyer)
            .fulfillAdvancedOrder(
              order,
              [],
              toKey(false),
              constants.AddressZero,
              {
                value,
              }
            )
        ).to.be.revertedWith("MissingOriginalConsiderationItems");
      });
      it("Reverts on invalid submitter when required by order", async () => {
        // Seller mints nft
        const nftId = await mintAndApprove721(
          seller,
          marketplaceContract.address
        );

        const offer = [getTestItem721(nftId)];

        const consideration = [
          getItemETH(parseEther("10"), parseEther("10"), seller.address),
          getItemETH(parseEther("1"), parseEther("1"), zone.address),
          getItemETH(parseEther("1"), parseEther("1"), owner.address),
        ];

        const { order, orderHash, value } = await createOrder(
          seller,
          zone,
          offer,
          consideration,
          2 // FULL_RESTRICTED
        );

        const { mirrorOrder, mirrorOrderHash } = await createMirrorBuyNowOrder(
          buyer,
          zone,
          order
        );

        const fulfillments = defaultBuyNowMirrorFulfillment;

        const executions = await simulateMatchOrders(
          [order, mirrorOrder],
          fulfillments,
          zone,
          value
        );

        expect(executions.length).to.equal(4);

        if (!process.env.REFERENCE) {
          await expect(
            marketplaceContract
              .connect(owner)
              .matchOrders([order, mirrorOrder], fulfillments, {
                value,
              })
          ).to.be.revertedWith(`InvalidRestrictedOrder("${orderHash}")`);
        } else {
          await expect(
            marketplaceContract
              .connect(owner)
              .matchOrders([order, mirrorOrder], fulfillments, {
                value,
              })
          ).to.be.reverted;
        }

        const tx = marketplaceContract
          .connect(zone)
          .matchOrders([order, mirrorOrder], fulfillments, {
            value,
          });
        const receipt = await (await tx).wait();
        await checkExpectedEvents(
          tx,
          receipt,
          [
            {
              order,
              orderHash,
              fulfiller: constants.AddressZero,
            },
            {
              order: mirrorOrder,
              orderHash: mirrorOrderHash,
              fulfiller: constants.AddressZero,
            },
          ],
          executions
        );
        return receipt;
      });
      it("Reverts on invalid signatures", async () => {
        // Seller mints nft
        const nftId = await mintAndApprove721(
          seller,
          marketplaceContract.address
        );

        const offer = [getTestItem721(nftId)];

        const consideration = [
          getItemETH(parseEther("10"), parseEther("10"), seller.address),
          getItemETH(parseEther("1"), parseEther("1"), zone.address),
          getItemETH(parseEther("1"), parseEther("1"), owner.address),
        ];

        const { order, orderHash, value } = await createOrder(
          seller,
          zone,
          offer,
          consideration,
          0 // FULL_OPEN
        );

        const originalSignature = order.signature;

        // set an invalid V value
        order.signature = order.signature.slice(0, -2) + "01";

        const basicOrderParameters = getBasicOrderParameters(
          0, // EthForERC721
          order
        );

        await expect(
          marketplaceContract
            .connect(buyer)
            .fulfillBasicOrder(basicOrderParameters, {
              value,
            })
        ).to.be.revertedWith("BadSignatureV(1)");

        // construct an invalid signature
        basicOrderParameters.signature = "0x".padEnd(130, "f") + "1c";

        await expect(
          marketplaceContract
            .connect(buyer)
            .fulfillBasicOrder(basicOrderParameters, {
              value,
            })
        ).to.be.revertedWith("InvalidSignature");

        basicOrderParameters.signature = originalSignature;

        await withBalanceChecks([order], 0, null, async () => {
          const tx = marketplaceContract
            .connect(buyer)
            .fulfillBasicOrder(basicOrderParameters, {
              value,
            });
          const receipt = await (await tx).wait();
          await checkExpectedEvents(tx, receipt, [
            {
              order,
              orderHash,
              fulfiller: buyer.address,
            },
          ]);

          return receipt;
        });
      });
      it("Reverts on invalid 1271 signature", async () => {
        // Seller mints nft to contract
        const nftId = await mint721(sellerContract);

        // Seller approves marketplace contract to transfer NFT
        await expect(
          sellerContract
            .connect(seller)
            .approveNFT(testERC721.address, marketplaceContract.address)
        )
          .to.emit(testERC721, "ApprovalForAll")
          .withArgs(sellerContract.address, marketplaceContract.address, true);

        // Buyer mints ERC20
        const tokenAmount = minRandom(100);
        await testERC20.mint(buyer.address, tokenAmount);

        // Buyer approves marketplace contract to transfer tokens
        await expect(
          testERC20
            .connect(buyer)
            .approve(marketplaceContract.address, tokenAmount)
        )
          .to.emit(testERC20, "Approval")
          .withArgs(buyer.address, marketplaceContract.address, tokenAmount);

        const offer = [getTestItem721(nftId)];

        const consideration = [
          getTestItem20(
            tokenAmount.sub(100),
            tokenAmount.sub(100),
            sellerContract.address
          ),
          getTestItem20(40, 40, zone.address),
          getTestItem20(40, 40, owner.address),
        ];

        const { order } = await createOrder(
          sellerContract,
          zone,
          offer,
          consideration,
          0, // FULL_OPEN
          [],
          null,
          zone // wrong signer
        );

        const basicOrderParameters = getBasicOrderParameters(
          2, // ERC20ForERC721
          order
        );

        await expect(
          marketplaceContract
            .connect(buyer)
            .fulfillBasicOrder(basicOrderParameters)
        ).to.be.revertedWith("BAD SIGNER");
      });
      it("Reverts on invalid contract 1271 signature and contract does not supply a revert reason", async () => {
        await sellerContract.connect(owner).revertWithMessage(false);

        // Seller mints nft to contract
        const nftId = await mint721(sellerContract);

        // Seller approves marketplace contract to transfer NFT
        await expect(
          sellerContract
            .connect(seller)
            .approveNFT(testERC721.address, marketplaceContract.address)
        )
          .to.emit(testERC721, "ApprovalForAll")
          .withArgs(sellerContract.address, marketplaceContract.address, true);

        // Buyer mints ERC20
        const tokenAmount = minRandom(100);
        await testERC20.mint(buyer.address, tokenAmount);

        // Buyer approves marketplace contract to transfer tokens
        await expect(
          testERC20
            .connect(buyer)
            .approve(marketplaceContract.address, tokenAmount)
        )
          .to.emit(testERC20, "Approval")
          .withArgs(buyer.address, marketplaceContract.address, tokenAmount);

        const offer = [getTestItem721(nftId)];

        const consideration = [
          getTestItem20(
            tokenAmount.sub(100),
            tokenAmount.sub(100),
            sellerContract.address
          ),
          getTestItem20(50, 50, zone.address),
          getTestItem20(50, 50, owner.address),
        ];

        const { order } = await createOrder(
          sellerContract,
          zone,
          offer,
          consideration,
          0, // FULL_OPEN
          [],
          null,
          zone // wrong signer
        );

        const basicOrderParameters = getBasicOrderParameters(
          2, // ERC20ForERC721
          order
        );

        if (!process.env.REFERENCE) {
          await expect(
            marketplaceContract
              .connect(buyer)
              .fulfillBasicOrder(basicOrderParameters)
          ).to.be.revertedWith("BadContractSignature");
        } else {
          await expect(
            marketplaceContract
              .connect(buyer)
              .fulfillBasicOrder(basicOrderParameters)
          ).to.be.reverted;
        }
      });
      it("Reverts on invalid contract 1271 signature and contract does not return magic value", async () => {
        await sellerContract.connect(owner).setValid(false);

        // Seller mints nft to contract
        const nftId = await mint721(sellerContract);

        // Seller approves marketplace contract to transfer NFT
        await expect(
          sellerContract
            .connect(seller)
            .approveNFT(testERC721.address, marketplaceContract.address)
        )
          .to.emit(testERC721, "ApprovalForAll")
          .withArgs(sellerContract.address, marketplaceContract.address, true);

        // Buyer mints ERC20
        const tokenAmount = minRandom(100);
        await testERC20.mint(buyer.address, tokenAmount);

        // Buyer approves marketplace contract to transfer tokens
        await expect(
          testERC20
            .connect(buyer)
            .approve(marketplaceContract.address, tokenAmount)
        )
          .to.emit(testERC20, "Approval")
          .withArgs(buyer.address, marketplaceContract.address, tokenAmount);

        const offer = [getTestItem721(nftId)];

        const consideration = [
          getTestItem20(
            tokenAmount.sub(100),
            tokenAmount.sub(100),
            sellerContract.address
          ),
          getTestItem20(50, 50, zone.address),
          getTestItem20(50, 50, owner.address),
        ];

        const { order } = await createOrder(
          sellerContract,
          zone,
          offer,
          consideration,
          0, // FULL_OPEN
          [],
          null,
          seller
        );

        const basicOrderParameters = getBasicOrderParameters(
          2, // ERC20ForERC721
          order
        );

        if (!process.env.REFERENCE) {
          await expect(
            marketplaceContract
              .connect(buyer)
              .fulfillBasicOrder(basicOrderParameters)
          ).to.be.revertedWith("InvalidSigner");
        } else {
          await expect(
            marketplaceContract
              .connect(buyer)
              .fulfillBasicOrder(basicOrderParameters)
          ).to.be.reverted;
        }

        await sellerContract.connect(owner).setValid(true);
      });
      it("Reverts on restricted order where isValidOrder reverts with no data", async () => {
        // Seller mints nft
        const nftId = await mintAndApprove721(
          seller,
          marketplaceContract.address
        );

        const offer = [getTestItem721(nftId)];

        const consideration = [
          getItemETH(parseEther("10"), parseEther("10"), seller.address),
          getItemETH(parseEther("1"), parseEther("1"), zone.address),
          getItemETH(parseEther("1"), parseEther("1"), owner.address),
        ];

        const { order, orderHash, value } = await createOrder(
          seller,
          stubZone,
          offer,
          consideration,
          2, // FULL_RESTRICTED,
          [],
          null,
          seller,
          "0x".padEnd(65, "0") + "2"
        );

        if (!process.env.REFERENCE) {
          await expect(
            marketplaceContract
              .connect(buyer)
              .fulfillOrder(order, toKey(false), {
                value,
              })
          ).to.be.revertedWith(`InvalidRestrictedOrder("${orderHash}")`);
        } else {
          await expect(
            marketplaceContract
              .connect(buyer)
              .fulfillOrder(order, toKey(false), {
                value,
              })
          ).to.be.reverted;
        }

        order.extraData = "0x0102030405";

        if (!process.env.REFERENCE) {
          await expect(
            marketplaceContract
              .connect(buyer)
              .fulfillAdvancedOrder(
                order,
                [],
                toKey(false),
                constants.AddressZero,
                {
                  value,
                }
              )
          ).to.be.revertedWith(`InvalidRestrictedOrder("${orderHash}")`);
        } else {
          await expect(
            marketplaceContract
              .connect(buyer)
              .fulfillAdvancedOrder(
                order,
                [],
                toKey(false),
                constants.AddressZero,
                {
                  value,
                }
              )
          ).to.be.reverted;
        }
      });
      it("Reverts on restricted order where isValidOrder returns non-magic value", async () => {
        // Seller mints nft
        const nftId = await mintAndApprove721(
          seller,
          marketplaceContract.address
        );

        const offer = [getTestItem721(nftId)];

        const consideration = [
          getItemETH(parseEther("10"), parseEther("10"), seller.address),
          getItemETH(parseEther("1"), parseEther("1"), zone.address),
          getItemETH(parseEther("1"), parseEther("1"), owner.address),
        ];

        const { order, orderHash, value } = await createOrder(
          seller,
          stubZone,
          offer,
          consideration,
          2, // FULL_RESTRICTED,
          [],
          null,
          seller,
          "0x".padEnd(65, "0") + "3"
        );

        const basicOrderParameters = getBasicOrderParameters(
          0, // EthForERC721
          order
        );

        if (!process.env.REFERENCE) {
          await expect(
            marketplaceContract
              .connect(buyer)
              .fulfillBasicOrder(basicOrderParameters, {
                value,
              })
          ).to.be.revertedWith(`InvalidRestrictedOrder("${orderHash}")`);
        } else {
          await expect(
            marketplaceContract
              .connect(buyer)
              .fulfillBasicOrder(basicOrderParameters, {
                value,
              })
          ).to.be.reverted;
        }

        if (!process.env.REFERENCE) {
          await expect(
            marketplaceContract
              .connect(buyer)
              .fulfillOrder(order, toKey(false), {
                value,
              })
          ).to.be.revertedWith(`InvalidRestrictedOrder("${orderHash}")`);
        } else {
          await expect(
            marketplaceContract
              .connect(buyer)
              .fulfillOrder(order, toKey(false), {
                value,
              })
          ).to.be.reverted;
        }

        order.extraData = "0x01";

        if (!process.env.REFERENCE) {
          await expect(
            marketplaceContract
              .connect(buyer)
              .fulfillAdvancedOrder(
                order,
                [],
                toKey(false),
                constants.AddressZero,
                {
                  value,
                }
              )
          ).to.be.revertedWith(`InvalidRestrictedOrder("${orderHash}")`);
        } else {
          await expect(
            marketplaceContract
              .connect(buyer)
              .fulfillAdvancedOrder(
                order,
                [],
                toKey(false),
                constants.AddressZero,
                {
                  value,
                }
              )
          ).to.be.reverted;
        }
      });
      it("Reverts on missing offer or consideration components", async () => {
        // Seller mints nft
        const nftId = await mintAndApprove721(
          seller,
          marketplaceContract.address
        );

        const offer = [getTestItem721(nftId)];

        const consideration = [
          getItemETH(parseEther("10"), parseEther("10"), seller.address),
          getItemETH(parseEther("1"), parseEther("1"), zone.address),
          getItemETH(parseEther("1"), parseEther("1"), owner.address),
        ];

        const { order, orderHash, value } = await createOrder(
          seller,
          zone,
          offer,
          consideration,
          0 // FULL_OPEN
        );

        const { mirrorOrder, mirrorOrderHash } = await createMirrorBuyNowOrder(
          buyer,
          zone,
          order
        );

        let fulfillments = [
          {
            offerComponents: [],
            considerationComponents: [],
          },
        ];

        await expect(
          marketplaceContract
            .connect(owner)
            .matchOrders([order, mirrorOrder], fulfillments, { value })
        ).to.be.revertedWith("OfferAndConsiderationRequiredOnFulfillment");

        fulfillments = [
          {
            offerComponents: [],
            considerationComponents: [
              {
                orderIndex: 0,
                itemIndex: 0,
              },
            ],
          },
        ];

        await expect(
          marketplaceContract
            .connect(owner)
            .matchOrders([order, mirrorOrder], fulfillments, { value })
        ).to.be.revertedWith("OfferAndConsiderationRequiredOnFulfillment");

        fulfillments = [
          {
            offerComponents: [
              {
                orderIndex: 0,
                itemIndex: 0,
              },
            ],
            considerationComponents: [],
          },
        ];

        await expect(
          marketplaceContract
            .connect(owner)
            .matchOrders([order, mirrorOrder], fulfillments, {
              value,
            })
        ).to.be.revertedWith("OfferAndConsiderationRequiredOnFulfillment");

        fulfillments = defaultBuyNowMirrorFulfillment;

        const executions = await simulateMatchOrders(
          [order, mirrorOrder],
          fulfillments,
          owner,
          value
        );

        expect(executions.length).to.equal(4);

        const tx = marketplaceContract
          .connect(owner)
          .matchOrders([order, mirrorOrder], fulfillments, {
            value,
          });
        const receipt = await (await tx).wait();
        await checkExpectedEvents(
          tx,
          receipt,
          [
            {
              order,
              orderHash,
              fulfiller: constants.AddressZero,
            },
            {
              order: mirrorOrder,
              orderHash: mirrorOrderHash,
              fulfiller: constants.AddressZero,
            },
          ],
          executions
        );
        return receipt;
      });
      it("Reverts on mismatched offer and consideration components", async () => {
        // Seller mints nft
        const nftId = await mintAndApprove721(
          seller,
          marketplaceContract.address
        );

        const offer = [getTestItem721(nftId)];

        const consideration = [
          getItemETH(parseEther("10"), parseEther("10"), seller.address),
          getItemETH(parseEther("1"), parseEther("1"), zone.address),
          getItemETH(parseEther("1"), parseEther("1"), owner.address),
        ];

        const { order, orderHash, value } = await createOrder(
          seller,
          zone,
          offer,
          consideration,
          0 // FULL_OPEN
        );

        const { mirrorOrder, mirrorOrderHash } = await createMirrorBuyNowOrder(
          buyer,
          zone,
          order
        );

        let fulfillments = [toFulfillment([[0, 0]], [[0, 0]])];

        await expect(
          marketplaceContract
            .connect(owner)
            .matchOrders([order, mirrorOrder], fulfillments, {
              value,
            })
        ).to.be.revertedWith(
          "MismatchedFulfillmentOfferAndConsiderationComponents"
        );

        fulfillments = defaultBuyNowMirrorFulfillment;

        const executions = await simulateMatchOrders(
          [order, mirrorOrder],
          fulfillments,
          owner,
          value
        );

        expect(executions.length).to.equal(4);

        const tx = marketplaceContract
          .connect(owner)
          .matchOrders([order, mirrorOrder], fulfillments, {
            value,
          });
        const receipt = await (await tx).wait();
        await checkExpectedEvents(
          tx,
          receipt,
          [
            {
              order,
              orderHash,
              fulfiller: constants.AddressZero,
            },
            {
              order: mirrorOrder,
              orderHash: mirrorOrderHash,
              fulfiller: constants.AddressZero,
            },
          ],
          executions
        );
        return receipt;
      });
      it("Reverts on mismatched offer components", async () => {
        // Seller mints nft
        const nftId = await mint721(seller);

        const secondNFTId = await mint721(seller);

        // Seller approves marketplace contract to transfer NFT
        await set721ApprovalForAll(seller, marketplaceContract.address, true);

        const offer = [
          {
            itemType: 2, // ERC721
            token: testERC721.address,
            identifierOrCriteria: nftId,
            startAmount: toBN(1),
            endAmount: toBN(1),
          },
          {
            itemType: 2, // ERC721
            token: testERC721.address,
            identifierOrCriteria: secondNFTId,
            startAmount: toBN(1),
            endAmount: toBN(1),
          },
        ];

        const consideration = [
          getItemETH(parseEther("10"), parseEther("10"), seller.address),
          getItemETH(parseEther("1"), parseEther("1"), zone.address),
          getItemETH(parseEther("1"), parseEther("1"), owner.address),
        ];

        const { order, value } = await createOrder(
          seller,
          zone,
          offer,
          consideration,
          0 // FULL_OPEN
        );

        const { mirrorOrder } = await createMirrorBuyNowOrder(
          buyer,
          zone,
          order
        );

        const fulfillments = [
          [
            [
              [0, 0],
              [0, 1],
            ],
            [[1, 0]],
          ],
          [[[1, 0]], [[0, 0]]],
          [[[1, 0]], [[0, 1]]],
          [[[1, 0]], [[0, 2]]],
        ].map(([offerArr, considerationArr]) =>
          toFulfillment(offerArr, considerationArr)
        );

        await expect(
          marketplaceContract
            .connect(owner)
            .matchOrders([order, mirrorOrder], fulfillments, {
              value,
            })
        ).to.be.revertedWith("InvalidFulfillmentComponentData");
      });
      it("Reverts on mismatched consideration components", async () => {
        // Seller mints nft
        const nftId = await mint721(seller);

        const secondNFTId = await mint721(seller);

        // Seller approves marketplace contract to transfer NFT
        await set721ApprovalForAll(seller, marketplaceContract.address, true);

        const offer = [
          {
            itemType: 2, // ERC721
            token: testERC721.address,
            identifierOrCriteria: nftId,
            startAmount: toBN(1),
            endAmount: toBN(1),
          },
          {
            itemType: 2, // ERC721
            token: testERC721.address,
            identifierOrCriteria: secondNFTId,
            startAmount: toBN(1),
            endAmount: toBN(1),
          },
        ];

        const consideration = [
          getItemETH(parseEther("10"), parseEther("10"), seller.address),
          getTestItem20(parseEther("1"), parseEther("1"), zone.address),
          getItemETH(parseEther("1"), parseEther("1"), owner.address),
        ];

        const { order, value } = await createOrder(
          seller,
          zone,
          offer,
          consideration,
          0 // FULL_OPEN
        );

        const { mirrorOrder } = await createMirrorBuyNowOrder(
          buyer,
          zone,
          order
        );

        const fulfillments = [
          [
            [[0, 0]],
            [
              [1, 0],
              [1, 1],
            ],
          ],
          [[[1, 0]], [[0, 0]]],
          [[[1, 0]], [[0, 1]]],
          [[[1, 0]], [[0, 2]]],
        ].map(([offerArr, considerationArr]) =>
          toFulfillment(offerArr, considerationArr)
        );

        await expect(
          marketplaceContract
            .connect(owner)
            .matchOrders([order, mirrorOrder], fulfillments, {
              value,
            })
        ).to.be.revertedWith("InvalidFulfillmentComponentData");
      });
      it("Reverts on fulfillment component with out-of-range order", async () => {
        // Seller mints nft
        const nftId = await mintAndApprove721(
          seller,
          marketplaceContract.address
        );

        const offer = [getTestItem721(nftId)];

        const consideration = [
          getItemETH(parseEther("10"), parseEther("10"), seller.address),
          getItemETH(parseEther("1"), parseEther("1"), zone.address),
          getItemETH(parseEther("1"), parseEther("1"), owner.address),
        ];

        const { order, value } = await createOrder(
          seller,
          zone,
          offer,
          consideration,
          0 // FULL_OPEN
        );

        const { mirrorOrder } = await createMirrorBuyNowOrder(
          buyer,
          zone,
          order
        );

        const fulfillments = [
          [
            [[2, 0]],
            [
              [1, 0],
              [1, 1],
            ],
          ],
          [[[1, 0]], [[0, 0]]],
          [[[1, 0]], [[0, 1]]],
          [[[1, 0]], [[0, 2]]],
        ].map(([offerArr, considerationArr]) =>
          toFulfillment(offerArr, considerationArr)
        );

        await expect(
          marketplaceContract
            .connect(owner)
            .matchOrders([order, mirrorOrder], fulfillments, {
              value,
            })
        ).to.be.revertedWith("InvalidFulfillmentComponentData");
      });
      it("Reverts on fulfillment component with out-of-range offer item", async () => {
        // Seller mints nft
        const nftId = await mintAndApprove721(
          seller,
          marketplaceContract.address
        );

        const offer = [getTestItem721(nftId)];

        const consideration = [
          getItemETH(parseEther("10"), parseEther("10"), seller.address),
          getItemETH(parseEther("1"), parseEther("1"), zone.address),
          getItemETH(parseEther("1"), parseEther("1"), owner.address),
        ];

        const { order, value } = await createOrder(
          seller,
          zone,
          offer,
          consideration,
          0 // FULL_OPEN
        );

        const { mirrorOrder } = await createMirrorBuyNowOrder(
          buyer,
          zone,
          order
        );

        const fulfillments = [
          [[[0, 5]], [[1, 0]]],
          [[[1, 0]], [[0, 0]]],
          [[[1, 0]], [[0, 1]]],
          [[[1, 0]], [[0, 2]]],
        ].map(([offerArr, considerationArr]) =>
          toFulfillment(offerArr, considerationArr)
        );

        await expect(
          marketplaceContract
            .connect(owner)
            .matchOrders([order, mirrorOrder], fulfillments, {
              value,
            })
        ).to.be.revertedWith("InvalidFulfillmentComponentData");
      });
      it("Reverts on fulfillment component with out-of-range initial order on fulfillAvailableOrders", async () => {
        // Seller mints nft
        const { nftId, amount } = await mintAndApprove1155(
          seller,
          marketplaceContract.address
        );

        const offer = [
          getTestItem1155(nftId, amount.div(2), amount.div(2)),
          getTestItem1155(nftId, amount.div(2), amount.div(2)),
        ];

        const consideration = [
          getItemETH(parseEther("10"), parseEther("10"), seller.address),
          getItemETH(parseEther("1"), parseEther("1"), zone.address),
          getItemETH(parseEther("1"), parseEther("1"), owner.address),
        ];

        const { order, value } = await createOrder(
          seller,
          zone,
          offer,
          consideration,
          0 // FULL_OPEN
        );

        const offerComponents = [
          [
            [5, 0],
            [0, 0],
          ],
        ];

        const considerationComponents = [[[0, 0]], [[0, 1]], [[0, 2]]];

        await expect(
          marketplaceContract
            .connect(buyer)
            .fulfillAvailableOrders(
              [order],
              offerComponents,
              considerationComponents,
              toKey(false),
              100,
              {
                value,
              }
            )
        ).to.be.revertedWith("InvalidFulfillmentComponentData");
      });
      it("Reverts on fulfillment component with out-of-range initial offer item on fulfillAvailableOrders", async () => {
        // Seller mints nft
        const { nftId, amount } = await mintAndApprove1155(
          seller,
          marketplaceContract.address
        );

        const offer = [
          getTestItem1155(nftId, amount.div(2), amount.div(2)),
          getTestItem1155(nftId, amount.div(2), amount.div(2)),
        ];

        const consideration = [
          getItemETH(parseEther("10"), parseEther("10"), seller.address),
          getItemETH(parseEther("1"), parseEther("1"), zone.address),
          getItemETH(parseEther("1"), parseEther("1"), owner.address),
        ];

        const { order, value } = await createOrder(
          seller,
          zone,
          offer,
          consideration,
          0 // FULL_OPEN
        );

        const offerComponents = [
          [
            [0, 5],
            [0, 0],
          ],
        ];

        const considerationComponents = [[[0, 0]], [[0, 1]], [[0, 2]]];

        let success = false;

        try {
          const tx = await marketplaceContract
            .connect(buyer)
            .fulfillAvailableOrders(
              [order],
              offerComponents,
              considerationComponents,
              toKey(false),
              100,
              {
                value,
              }
            );

          const receipt = await tx.wait();
          success = receipt.status;
        } catch (err) {}

        expect(success).to.be.false; // TODO: fix out-of-gas
      });
      it("Reverts on fulfillment component with out-of-range subsequent offer item on fulfillAvailableOrders", async () => {
        // Seller mints nft
        const { nftId, amount } = await mintAndApprove1155(
          seller,
          marketplaceContract.address
        );

        const offer = [
          getTestItem1155(nftId, amount.div(2), amount.div(2)),
          getTestItem1155(nftId, amount.div(2), amount.div(2)),
        ];

        const consideration = [
          getItemETH(parseEther("10"), parseEther("10"), seller.address),
          getItemETH(parseEther("1"), parseEther("1"), zone.address),
          getItemETH(parseEther("1"), parseEther("1"), owner.address),
        ];

        const { order, value } = await createOrder(
          seller,
          zone,
          offer,
          consideration,
          0 // FULL_OPEN
        );

        const offerComponents = [
          [
            [0, 0],
            [0, 5],
          ],
        ];

        const considerationComponents = [[[0, 0]], [[0, 1]], [[0, 2]]];

        await expect(
          marketplaceContract
            .connect(buyer)
            .fulfillAvailableOrders(
              [order],
              offerComponents,
              considerationComponents,
              toKey(false),
              100,
              {
                value,
              }
            )
        ).to.be.revertedWith("InvalidFulfillmentComponentData");
      });
      it("Reverts on fulfillment component with out-of-range consideration item", async () => {
        // Seller mints nft
        const nftId = await mintAndApprove721(
          seller,
          marketplaceContract.address
        );

        const offer = [getTestItem721(nftId)];

        const consideration = [
          getItemETH(parseEther("10"), parseEther("10"), seller.address),
          getItemETH(parseEther("1"), parseEther("1"), zone.address),
          getItemETH(parseEther("1"), parseEther("1"), owner.address),
        ];

        const { order, value } = await createOrder(
          seller,
          zone,
          offer,
          consideration,
          0 // FULL_OPEN
        );

        const { mirrorOrder } = await createMirrorBuyNowOrder(
          buyer,
          zone,
          order
        );

        const fulfillments = [
          [[[0, 0]], [[1, 5]]],
          [[[1, 0]], [[0, 0]]],
          [[[1, 0]], [[0, 1]]],
          [[[1, 0]], [[0, 2]]],
        ].map(([offerArr, considerationArr]) =>
          toFulfillment(offerArr, considerationArr)
        );

        await expect(
          marketplaceContract
            .connect(owner)
            .matchOrders([order, mirrorOrder], fulfillments, {
              value,
            })
        ).to.be.revertedWith("InvalidFulfillmentComponentData");
      });
      it("Reverts on unmet consideration items", async () => {
        // Seller mints nft
        const nftId = await mintAndApprove721(
          seller,
          marketplaceContract.address
        );

        const offer = [getTestItem721(nftId)];

        const consideration = [
          getItemETH(parseEther("10"), parseEther("10"), seller.address),
          getItemETH(parseEther("1"), parseEther("1"), zone.address),
          getItemETH(parseEther("1"), parseEther("1"), owner.address),
        ];

        const { order, value } = await createOrder(
          seller,
          zone,
          offer,
          consideration,
          0 // FULL_OPEN
        );

        const { mirrorOrder } = await createMirrorBuyNowOrder(
          buyer,
          zone,
          order
        );

        const fulfillments = [
          [[[0, 0]], [[1, 0]]],
          [[[1, 0]], [[0, 0]]],
          [[[1, 0]], [[0, 1]]],
        ].map(([offerArr, considerationArr]) =>
          toFulfillment(offerArr, considerationArr)
        );

        await expect(
          marketplaceContract
            .connect(owner)
            .matchOrders([order, mirrorOrder], fulfillments, {
              value,
            })
        ).to.be.revertedWith(
          `ConsiderationNotMet(0, 2, ${parseEther("1").toString()}`
        );
      });
      it("Reverts on fulfillAvailableAdvancedOrders with empty fulfillment component", async () => {
        // Seller mints nft
        const nftId = await mintAndApprove721(
          seller,
          marketplaceContract.address
        );

        const offer = [getTestItem721(nftId)];

        const consideration = [
          getItemETH(parseEther("10"), parseEther("10"), seller.address),
          getItemETH(parseEther("1"), parseEther("1"), zone.address),
          getItemETH(parseEther("1"), parseEther("1"), owner.address),
        ];

        const { order, value } = await createOrder(
          seller,
          zone,
          offer,
          consideration,
          0 // FULL_OPEN
        );

        const offerComponents = [[]];

        const considerationComponents = [[[0, 0]], [[0, 1]], [[0, 2]]];

        await expect(
          marketplaceContract
            .connect(buyer)
            .fulfillAvailableAdvancedOrders(
              [order],
              [],
              offerComponents,
              considerationComponents,
              toKey(false),
              constants.AddressZero,
              100,
              {
                value,
              }
            )
        ).to.be.revertedWith("MissingFulfillmentComponentOnAggregation(0)");
      });
      it("Reverts on fulfillAvailableAdvancedOrders with out-of-range initial offer order", async () => {
        // Seller mints nft
        const { nftId, amount } = await mint1155(seller, 2);

        // Seller approves marketplace contract to transfer NFT

        await set1155ApprovalForAll(seller, marketplaceContract.address, true);

        const offer = [
          getTestItem1155(nftId, amount, amount, undefined),
          getTestItem1155(nftId, amount, amount, undefined),
        ];

        const consideration = [
          getItemETH(parseEther("10"), parseEther("10"), seller.address),
          getItemETH(parseEther("1"), parseEther("1"), zone.address),
          getItemETH(parseEther("1"), parseEther("1"), owner.address),
        ];

        const { order, value } = await createOrder(
          seller,
          zone,
          offer,
          consideration,
          0 // FULL_OPEN
        );

        const offerComponents = [
          [
            [2, 0],
            [0, 0],
          ],
        ];

        const considerationComponents = [[[0, 0]], [[0, 1]], [[0, 2]]];

        await expect(
          marketplaceContract
            .connect(buyer)
            .fulfillAvailableAdvancedOrders(
              [order],
              [],
              offerComponents,
              considerationComponents,
              toKey(false),
              constants.AddressZero,
              100,
              {
                value,
              }
            )
        ).to.be.revertedWith("InvalidFulfillmentComponentData");
      });
      it("Reverts on fulfillAvailableAdvancedOrders with out-of-range offer order", async () => {
        // Seller mints nft
        const { nftId, amount } = await mint1155(seller, 2);

        // Seller approves marketplace contract to transfer NFT

        await set1155ApprovalForAll(seller, marketplaceContract.address, true);

        const offer = [
          getTestItem1155(nftId, amount, amount, undefined),
          getTestItem1155(nftId, amount, amount, undefined),
        ];

        const consideration = [
          getItemETH(parseEther("10"), parseEther("10"), seller.address),
          getItemETH(parseEther("1"), parseEther("1"), zone.address),
          getItemETH(parseEther("1"), parseEther("1"), owner.address),
        ];

        const { order, value } = await createOrder(
          seller,
          zone,
          offer,
          consideration,
          0 // FULL_OPEN
        );

        const offerComponents = [
          [
            [0, 0],
            [2, 0],
          ],
        ];

        const considerationComponents = [[[0, 0]], [[0, 1]], [[0, 2]]];

        await expect(
          marketplaceContract
            .connect(buyer)
            .fulfillAvailableAdvancedOrders(
              [order],
              [],
              offerComponents,
              considerationComponents,
              toKey(false),
              constants.AddressZero,
              100,
              {
                value,
              }
            )
        ).to.be.revertedWith("InvalidFulfillmentComponentData");
      });
      it("Reverts on fulfillAvailableAdvancedOrders with mismatched offer components", async () => {
        // Seller mints nft
        const nftId = await mintAndApprove721(
          seller,
          marketplaceContract.address
        );

        const offer = [
          {
            itemType: 0, // ETH
            token: constants.AddressZero,
            identifierOrCriteria: 0, // ignored for ETH
            startAmount: parseEther("1"),
            endAmount: parseEther("1"),
          },
          {
            itemType: 2, // ERC721
            token: testERC721.address,
            identifierOrCriteria: nftId,
            startAmount: toBN(1),
            endAmount: toBN(1),
          },
        ];

        const consideration = [
          getItemETH(parseEther("10"), parseEther("10"), seller.address),
          getItemETH(parseEther("1"), parseEther("1"), zone.address),
          getItemETH(parseEther("1"), parseEther("1"), owner.address),
        ];

        const { order, value } = await createOrder(
          seller,
          zone,
          offer,
          consideration,
          0 // FULL_OPEN
        );

        const offerComponents = [
          [
            [0, 0],
            [0, 1],
          ],
        ];

        const considerationComponents = [[[0, 0]], [[0, 1]], [[0, 2]]];

        await expect(
          marketplaceContract
            .connect(buyer)
            .fulfillAvailableAdvancedOrders(
              [order],
              [],
              offerComponents,
              considerationComponents,
              toKey(false),
              constants.AddressZero,
              100,
              {
                value,
              }
            )
        ).to.be.revertedWith("InvalidFulfillmentComponentData");
      });
      it("Reverts on fulfillAvailableAdvancedOrders with out-of-range consideration order", async () => {
        // Seller mints nft
        const nftId = await mintAndApprove721(
          seller,
          marketplaceContract.address
        );

        const offer = [getTestItem721(nftId)];

        const consideration = [
          getItemETH(parseEther("10"), parseEther("10"), seller.address),
          getItemETH(parseEther("1"), parseEther("1"), zone.address),
          getItemETH(parseEther("1"), parseEther("1"), owner.address),
        ];

        const { order, value } = await createOrder(
          seller,
          zone,
          offer,
          consideration,
          0 // FULL_OPEN
        );

        const offerComponents = [[[0, 0]]];

        const considerationComponents = [
          [
            [0, 0],
            [2, 1],
          ],
          [[2, 2]],
        ];

        await expect(
          marketplaceContract
            .connect(buyer)
            .fulfillAvailableAdvancedOrders(
              [order],
              [],
              offerComponents,
              considerationComponents,
              toKey(false),
              constants.AddressZero,
              100,
              {
                value,
              }
            )
        ).to.be.revertedWith("InvalidFulfillmentComponentData");
      });
      it("Reverts on fulfillAvailableAdvancedOrders with mismatched consideration components", async () => {
        // Seller mints nft
        const nftId = await mintAndApprove721(
          seller,
          marketplaceContract.address
        );

        const offer = [getTestItem721(nftId)];

        const consideration = [
          getItemETH(parseEther("10"), parseEther("10"), seller.address),
          {
            itemType: 2, // ERC721
            token: testERC721.address,
            identifierOrCriteria: nftId,
            startAmount: toBN(1),
            endAmount: toBN(1),
            recipient: zone.address,
          },
        ];

        const { order, value } = await createOrder(
          seller,
          zone,
          offer,
          consideration,
          0 // FULL_OPEN
        );

        const offerComponents = [[[0, 0]]];

        const considerationComponents = [
          [
            [0, 0],
            [0, 1],
          ],
        ];

        await expect(
          marketplaceContract
            .connect(buyer)
            .fulfillAvailableAdvancedOrders(
              [order],
              [],
              offerComponents,
              considerationComponents,
              toKey(false),
              constants.AddressZero,
              100,
              {
                value,
              }
            )
        ).to.be.revertedWith("InvalidFulfillmentComponentData");
      });
      it("Reverts on fulfillAvailableAdvancedOrders no available components", async () => {
        // Seller mints nft
        const { nftId, amount } = await mintAndApprove1155(
          seller,
          marketplaceContract.address
        );

        const offer = [getTestItem1155(nftId, amount.div(2), amount.div(2))];

        const consideration = [
          getItemETH(parseEther("10"), parseEther("10"), seller.address),
          getItemETH(parseEther("1"), parseEther("1"), zone.address),
          getItemETH(parseEther("1"), parseEther("1"), owner.address),
        ];

        // first order is expired
        const { order: orderOne, value } = await createOrder(
          seller,
          zone,
          offer,
          consideration,
          0, // FULL_OPEN
          [],
          "EXPIRED"
        );

        // second order will be cancelled
        const {
          order: orderTwo,
          orderHash: orderHashTwo,
          orderComponents,
        } = await createOrder(
          seller,
          zone,
          offer,
          consideration,
          0 // FULL_OPEN
        );

        // can cancel it
        await expect(
          marketplaceContract.connect(seller).cancel([orderComponents])
        )
          .to.emit(marketplaceContract, "OrderCancelled")
          .withArgs(orderHashTwo, seller.address, zone.address);

        // third order will be filled
        const { order: orderThree, orderHash: orderHashThree } =
          await createOrder(
            seller,
            zone,
            offer,
            consideration,
            0 // FULL_OPEN
          );

        // can fill it
        await withBalanceChecks([orderThree], 0, null, async () => {
          const tx = marketplaceContract
            .connect(buyer)
            .fulfillOrder(orderThree, toKey(false), {
              value,
            });
          const receipt = await (await tx).wait();
          await checkExpectedEvents(tx, receipt, [
            {
              order: orderThree,
              orderHash: orderHashThree,
              fulfiller: buyer.address,
            },
          ]);

          return receipt;
        });

        const offerComponents = [
          [
            [0, 0],
            [1, 0],
            [2, 0],
          ],
        ];

        const considerationComponents = [
          [
            [0, 0],
            [1, 0],
            [2, 0],
          ],
          [
            [0, 1],
            [1, 1],
            [2, 1],
          ],
          [
            [0, 2],
            [1, 2],
            [2, 2],
          ],
        ];

        await expect(
          marketplaceContract
            .connect(buyer)
            .fulfillAvailableAdvancedOrders(
              [orderOne, orderTwo, orderThree],
              [],
              offerComponents,
              considerationComponents,
              toKey(false),
              constants.AddressZero,
              100,
              {
                value: value.mul(3),
              }
            )
        ).to.be.revertedWith("NoSpecifiedOrdersAvailable");
      });
      it("Reverts on out-of-range criteria resolvers", async () => {
        // Seller mints nfts
        const nftId = randomBN();
        const secondNFTId = randomBN();
        const thirdNFTId = randomBN();

        await testERC721.mint(seller.address, nftId);
        await testERC721.mint(seller.address, secondNFTId);
        await testERC721.mint(seller.address, thirdNFTId);

        const tokenIds = [nftId, secondNFTId, thirdNFTId];

        // Seller approves marketplace contract to transfer NFTs
        await set721ApprovalForAll(seller, marketplaceContract.address, true);

        const { root, proofs } = merkleTree(tokenIds);

        const offer = [getTestItem721WithCriteria(root, toBN(1), toBN(1))];

        const consideration = [
          getItemETH(parseEther("10"), parseEther("10"), seller.address),
          getItemETH(parseEther("1"), parseEther("1"), zone.address),
          getItemETH(parseEther("1"), parseEther("1"), owner.address),
        ];

        let criteriaResolvers = [
          buildResolver(3, 0, 0, nftId, proofs[nftId.toString()]),
        ];

        const { order, orderHash, value } = await createOrder(
          seller,
          zone,
          offer,
          consideration,
          0, // FULL_OPEN
          criteriaResolvers
        );

        await expect(
          marketplaceContract
            .connect(buyer)
            .fulfillAdvancedOrder(
              order,
              criteriaResolvers,
              toKey(false),
              constants.AddressZero,
              {
                value,
              }
            )
        ).to.be.revertedWith("OrderCriteriaResolverOutOfRange");

        criteriaResolvers = [
          buildResolver(0, 0, 5, nftId, proofs[nftId.toString()]),
        ];

        await expect(
          marketplaceContract
            .connect(buyer)
            .fulfillAdvancedOrder(
              order,
              criteriaResolvers,
              toKey(false),
              constants.AddressZero,
              {
                value,
              }
            )
        ).to.be.revertedWith("OfferCriteriaResolverOutOfRange");

        criteriaResolvers = [
          buildResolver(0, 1, 5, nftId, proofs[nftId.toString()]),
        ];

        await expect(
          marketplaceContract
            .connect(buyer)
            .fulfillAdvancedOrder(
              order,
              criteriaResolvers,
              toKey(false),
              constants.AddressZero,
              {
                value,
              }
            )
        ).to.be.revertedWith("ConsiderationCriteriaResolverOutOfRange");

        criteriaResolvers = [
          buildResolver(0, 0, 0, nftId, proofs[nftId.toString()]),
        ];

        await withBalanceChecks([order], 0, criteriaResolvers, async () => {
          const tx = marketplaceContract
            .connect(buyer)
            .fulfillAdvancedOrder(
              order,
              criteriaResolvers,
              toKey(false),
              constants.AddressZero,
              {
                value,
              }
            );
          const receipt = await (await tx).wait();
          await checkExpectedEvents(
            tx,
            receipt,
            [
              {
                order,
                orderHash,
                fulfiller: buyer.address,
                fulfillerConduitKey: toKey(false),
              },
            ],
            null,
            criteriaResolvers
          );

          return receipt;
        });
      });
      if (process.env.REFERENCE) {
        it("Reverts on out-of-range criteria resolver (match)", async () => {
          // Seller mints nfts
          const nftId = await mint721(seller);

          // Seller approves marketplace contract to transfer NFTs
          await set721ApprovalForAll(seller, marketplaceContract.address, true);

          const { root, proofs } = merkleTree([nftId]);

          const offer = [getTestItem721WithCriteria(root, toBN(1), toBN(1))];

          const consideration = [
            getItemETH(parseEther("10"), parseEther("10"), seller.address),
            getItemETH(parseEther("1"), parseEther("1"), zone.address),
            getItemETH(parseEther("1"), parseEther("1"), owner.address),
          ];

          let criteriaResolvers = [
            buildResolver(3, 0, 0, nftId, proofs[nftId.toString()]),
          ];

          const { order, value } = await createOrder(
            seller,
            zone,
            offer,
            consideration,
            0, // FULL_OPEN
            criteriaResolvers
          );

          const { mirrorOrder } = await createMirrorAcceptOfferOrder(
            buyer,
            zone,
            order,
            criteriaResolvers
          );

          const fulfillments = [toFulfillment([[1, 0]], [[0, 0]])];

          await expect(
            marketplaceContract
              .connect(owner)
              .matchAdvancedOrders(
                [order, mirrorOrder],
                criteriaResolvers,
                fulfillments,
                {
                  value,
                }
              )
          ).to.be.revertedWith("OrderCriteriaResolverOutOfRange");

          criteriaResolvers = [
            buildResolver(0, 0, 5, nftId, proofs[nftId.toString()]),
          ];

          await expect(
            marketplaceContract
              .connect(owner)
              .matchAdvancedOrders(
                [order, mirrorOrder],
                criteriaResolvers,
                fulfillments,
                {
                  value,
                }
              )
          ).to.be.revertedWith("OfferCriteriaResolverOutOfRange");

          criteriaResolvers = [
            buildResolver(0, 1, 5, nftId, proofs[nftId.toString()]),
          ];

          await expect(
            marketplaceContract
              .connect(owner)
              .matchAdvancedOrders(
                [order, mirrorOrder],
                criteriaResolvers,
                fulfillments,
                {
                  value,
                }
              )
          ).to.be.revertedWith("ConsiderationCriteriaResolverOutOfRange");
        });
      }
      it("Reverts on unresolved criteria items", async () => {
        // Seller and buyer both mints nfts
        const nftId = randomBN();
        const secondNFTId = randomBN();

        await testERC721.mint(seller.address, nftId);
        await testERC721.mint(buyer.address, secondNFTId);

        const tokenIds = [nftId, secondNFTId];

        // Seller approves marketplace contract to transfer NFTs
        await set721ApprovalForAll(seller, marketplaceContract.address, true);

        // Buyer approves marketplace contract to transfer NFTs
        await set721ApprovalForAll(buyer, marketplaceContract.address, true);

        const { root, proofs } = merkleTree(tokenIds);

        const offer = [getTestItem721WithCriteria(root, toBN(1), toBN(1))];

        const consideration = [
          getTestItem721WithCriteria(root, toBN(1), toBN(1), owner.address),
        ];

        let criteriaResolvers = [
          buildResolver(0, 0, 0, nftId, proofs[nftId.toString()]),
          buildResolver(0, 1, 0, secondNFTId, proofs[secondNFTId.toString()]),
        ];

        const { order, orderHash, value } = await createOrder(
          seller,
          zone,
          offer,
          consideration,
          0, // FULL_OPEN
          criteriaResolvers
        );

        criteriaResolvers = [
          buildResolver(0, 0, 0, nftId, proofs[nftId.toString()]),
        ];

        await expect(
          marketplaceContract
            .connect(buyer)
            .fulfillAdvancedOrder(
              order,
              criteriaResolvers,
              toKey(false),
              constants.AddressZero,
              {
                value,
              }
            )
        ).to.be.revertedWith("UnresolvedConsiderationCriteria");

        criteriaResolvers = [
          buildResolver(0, 1, 0, secondNFTId, proofs[secondNFTId.toString()]),
        ];

        await expect(
          marketplaceContract
            .connect(buyer)
            .fulfillAdvancedOrder(
              order,
              criteriaResolvers,
              toKey(false),
              constants.AddressZero,
              {
                value,
              }
            )
        ).to.be.revertedWith("UnresolvedOfferCriteria");

        criteriaResolvers = [
          buildResolver(0, 0, 0, nftId, proofs[nftId.toString()]),
          buildResolver(0, 1, 0, secondNFTId, proofs[secondNFTId.toString()]),
        ];

        await withBalanceChecks([order], 0, criteriaResolvers, async () => {
          const tx = marketplaceContract
            .connect(buyer)
            .fulfillAdvancedOrder(
              order,
              criteriaResolvers,
              toKey(false),
              constants.AddressZero,
              {
                value,
              }
            );
          const receipt = await (await tx).wait();
          await checkExpectedEvents(
            tx,
            receipt,
            [
              {
                order,
                orderHash,
                fulfiller: buyer.address,
                fulfillerConduitKey: toKey(false),
              },
            ],
            null,
            criteriaResolvers
          );

          return receipt;
        });
      });
      if (process.env.REFERENCE) {
        it("Reverts on unresolved criteria items (match)", async () => {
          // Seller mints nfts
          const nftId = randomBN();
          const secondNFTId = randomBN();

          await testERC721.mint(seller.address, nftId);
          await testERC721.mint(seller.address, secondNFTId);

          const tokenIds = [nftId, secondNFTId];

          // Seller approves marketplace contract to transfer NFTs
          await set721ApprovalForAll(seller, marketplaceContract.address, true);

          const { root, proofs } = merkleTree(tokenIds);

          const offer = [getTestItem721WithCriteria(root, toBN(1), toBN(1))];

          const consideration = [
            getTestItem721WithCriteria(root, toBN(1), toBN(1), owner.address),
          ];

          let criteriaResolvers = [
            buildResolver(0, 0, 0, nftId, proofs[nftId.toString()]),
            buildResolver(0, 1, 0, secondNFTId, proofs[secondNFTId.toString()]),
          ];

          const { order, value } = await createOrder(
            seller,
            zone,
            offer,
            consideration,
            0, // FULL_OPEN
            criteriaResolvers
          );

          criteriaResolvers = [
            buildResolver(0, 0, 0, nftId, proofs[nftId.toString()]),
          ];

          const { mirrorOrder } = await createMirrorAcceptOfferOrder(
            buyer,
            zone,
            order,
            criteriaResolvers
          );

          const fulfillments = [toFulfillment([[1, 0]], [[0, 0]])];

          await expect(
            marketplaceContract
              .connect(owner)
              .matchAdvancedOrders(
                [order, mirrorOrder],
                criteriaResolvers,
                fulfillments,
                {
                  value,
                }
              )
          ).to.be.revertedWith("UnresolvedConsiderationCriteria");

          criteriaResolvers = [
            buildResolver(0, 1, 0, secondNFTId, proofs[secondNFTId.toString()]),
          ];

          await expect(
            marketplaceContract
              .connect(owner)
              .matchAdvancedOrders(
                [order, mirrorOrder],
                criteriaResolvers,
                fulfillments,
                {
                  value,
                }
              )
          ).to.be.revertedWith("UnresolvedOfferCriteria");

          criteriaResolvers = [
            buildResolver(0, 0, 0, nftId, proofs[nftId.toString()]),
            buildResolver(0, 1, 0, secondNFTId, proofs[secondNFTId.toString()]),
          ];
        });
      }
      it("Reverts on attempts to resolve criteria for non-criteria item", async () => {
        // Seller mints nfts
        const nftId = randomBN();
        const secondNFTId = randomBN();
        const thirdNFTId = randomBN();

        await testERC721.mint(seller.address, nftId);
        await testERC721.mint(seller.address, secondNFTId);
        await testERC721.mint(seller.address, thirdNFTId);

        const tokenIds = [nftId, secondNFTId, thirdNFTId];

        // Seller approves marketplace contract to transfer NFTs
        await set721ApprovalForAll(seller, marketplaceContract.address, true);

        const { proofs } = merkleTree(tokenIds);

        const offer = [
          getTestItem721(
            nftId,
            toBN(1),
            toBN(1),
            undefined,
            testERC721.address
          ),
        ];

        const consideration = [
          getItemETH(parseEther("10"), parseEther("10"), seller.address),
          getItemETH(parseEther("1"), parseEther("1"), zone.address),
          getItemETH(parseEther("1"), parseEther("1"), owner.address),
        ];

        const criteriaResolvers = [
          buildResolver(0, 0, 0, nftId, proofs[nftId.toString()]),
        ];

        const { order, value } = await createOrder(
          seller,
          zone,
          offer,
          consideration,
          0, // FULL_OPEN
          criteriaResolvers
        );

        await expect(
          marketplaceContract
            .connect(buyer)
            .fulfillAdvancedOrder(
              order,
              criteriaResolvers,
              toKey(false),
              constants.AddressZero,
              {
                value,
              }
            )
        ).to.be.revertedWith("CriteriaNotEnabledForItem");
      });
      if (process.env.REFERENCE) {
        it("Reverts on attempts to resolve criteria for non-criteria item (match)", async () => {
          // Seller mints nfts
          const nftId = await mint721(seller);

          // Seller approves marketplace contract to transfer NFTs
          await set721ApprovalForAll(seller, marketplaceContract.address, true);

          const { root, proofs } = merkleTree([nftId]);

          const offer = [
            getTestItem721(
              root,
              toBN(1),
              toBN(1),
              undefined,
              testERC721.address
            ),
          ];

          const consideration = [
            getItemETH(parseEther("10"), parseEther("10"), seller.address),
            getItemETH(parseEther("1"), parseEther("1"), zone.address),
            getItemETH(parseEther("1"), parseEther("1"), owner.address),
          ];

          const criteriaResolvers = [
            buildResolver(0, 0, 0, nftId, proofs[nftId.toString()]),
          ];

          const { order, value } = await createOrder(
            seller,
            zone,
            offer,
            consideration,
            0, // FULL_OPEN
            criteriaResolvers
          );

          const { mirrorOrder } = await createMirrorAcceptOfferOrder(
            buyer,
            zone,
            order,
            criteriaResolvers
          );

          const fulfillments = [toFulfillment([[1, 0]], [[0, 0]])];

          await expect(
            marketplaceContract
              .connect(owner)
              .matchAdvancedOrders(
                [order, mirrorOrder],
                criteriaResolvers,
                fulfillments,
                {
                  value,
                }
              )
          ).to.be.revertedWith("CriteriaNotEnabledForItem");
        });
      }
      it("Reverts on offer amount overflow", async () => {
        const { testERC20: testERC20Two } = await fixtureERC20(owner);
        // Buyer mints nfts
        const nftId = await mintAndApprove721(
          buyer,
          marketplaceContract.address
        );

        await testERC20Two.mint(seller.address, constants.MaxUint256);
        // Seller approves marketplace contract to transfer NFTs
        await testERC20Two
          .connect(seller)
          .approve(marketplaceContract.address, constants.MaxUint256);

        const offer = [
          getTestItem20(
            constants.MaxUint256,
            constants.MaxUint256,
            undefined,
            testERC20Two.address
          ),
          getTestItem20(
            constants.MaxUint256,
            constants.MaxUint256,
            undefined,
            testERC20Two.address
          ),
        ];

        const consideration = [getTestItem721(nftId, 1, 1, seller.address)];

        const offer2 = [getTestItem721(nftId, 1, 1)];
        const consideration2 = [
          getTestItem20(
            constants.MaxUint256,
            constants.MaxUint256,
            buyer.address,
            testERC20Two.address
          ),
        ];

        const fulfillments = [
          toFulfillment(
            [
              [0, 0],
              [0, 1],
            ],
            [[1, 0]]
          ),
          toFulfillment([[1, 0]], [[0, 0]]),
        ];

        const { order } = await createOrder(
          seller,
          zone,
          offer,
          consideration,
          1
        );

        const { order: order2 } = await createOrder(
          buyer,
          zone,
          offer2,
          consideration2,
          1
        );

        await expect(
          marketplaceContract
            .connect(owner)
            .matchAdvancedOrders([order, order2], [], fulfillments)
        ).to.be.revertedWith(
          "panic code 0x11 (Arithmetic operation underflowed or overflowed outside of an unchecked block)"
        );
      });

      it("Reverts on offer amount overflow when another amount is 0", async () => {
        const { testERC20: testERC20Two } = await fixtureERC20(owner);
        // Buyer mints nfts
        const nftId = await mintAndApprove721(
          buyer,
          marketplaceContract.address
        );

        await testERC20Two.mint(seller.address, constants.MaxUint256);
        // Seller approves marketplace contract to transfer NFTs
        await testERC20Two
          .connect(seller)
          .approve(marketplaceContract.address, constants.MaxUint256);

        const offer = [
          getTestItem20(
            constants.MaxUint256,
            constants.MaxUint256,
            undefined,
            testERC20Two.address
          ),
          getTestItem20(
            constants.MaxUint256,
            constants.MaxUint256,
            undefined,
            testERC20Two.address
          ),
          getTestItem20(0, 0, undefined, testERC20Two.address),
        ];

        const consideration = [getTestItem721(nftId, 1, 1, seller.address)];

        const offer2 = [getTestItem721(nftId, 1, 1)];
        const consideration2 = [
          getTestItem20(
            constants.MaxUint256,
            constants.MaxUint256,
            buyer.address,
            testERC20Two.address
          ),
        ];

        const fulfillments = [
          toFulfillment(
            [
              [0, 0],
              [0, 1],
              [0, 2],
            ],
            [[1, 0]]
          ),
          toFulfillment([[1, 0]], [[0, 0]]),
        ];

        const { order } = await createOrder(
          seller,
          zone,
          offer,
          consideration,
          1
        );

        const { order: order2 } = await createOrder(
          buyer,
          zone,
          offer2,
          consideration2,
          1
        );

        await expect(
          marketplaceContract
            .connect(owner)
            .matchAdvancedOrders([order, order2], [], fulfillments)
        ).to.be.revertedWith(
          "panic code 0x11 (Arithmetic operation underflowed or overflowed outside of an unchecked block)"
        );
      });

      it("Reverts on consideration amount overflow", async () => {
        const { testERC20: testERC20Two } = await fixtureERC20(owner);
        // Buyer mints nfts
        const nftId = await mintAndApprove721(
          buyer,
          marketplaceContract.address
        );

        await testERC20Two.mint(seller.address, constants.MaxUint256);
        // Seller approves marketplace contract to transfer NFTs
        await testERC20Two
          .connect(seller)
          .approve(marketplaceContract.address, constants.MaxUint256);

        const offer = [getTestItem721(nftId, 1, 1)];

        const consideration = [
          getTestItem20(
            constants.MaxUint256,
            constants.MaxUint256,
            seller.address,
            testERC20Two.address
          ),
          getTestItem20(
            constants.MaxUint256,
            constants.MaxUint256,
            seller.address,
            testERC20Two.address
          ),
        ];

        const offer2 = [
          getTestItem20(
            constants.MaxUint256,
            constants.MaxUint256,
            undefined,
            testERC20Two.address
          ),
        ];
        const consideration2 = [getTestItem721(nftId, 1, 1, buyer.address)];

        const fulfillments = [
          toFulfillment(
            [[1, 0]],
            [
              [0, 0],
              [0, 1],
            ]
          ),
          toFulfillment([[0, 0]], [[1, 0]]),
        ];

        const { order } = await createOrder(
          seller,
          zone,
          offer,
          consideration,
          1
        );

        const { order: order2 } = await createOrder(
          buyer,
          zone,
          offer2,
          consideration2,
          1
        );

        await expect(
          marketplaceContract
            .connect(owner)
            .matchAdvancedOrders([order, order2], [], fulfillments)
        ).to.be.revertedWith(
          "panic code 0x11 (Arithmetic operation underflowed or overflowed outside of an unchecked block)"
        );
      });

      it("Reverts on consideration amount overflow when another amount is 0", async () => {
        const { testERC20: testERC20Two } = await fixtureERC20(owner);
        // Buyer mints nfts
        const nftId = await mintAndApprove721(
          seller,
          marketplaceContract.address
        );

        await testERC20Two.mint(buyer.address, constants.MaxUint256);
        // Seller approves marketplace contract to transfer NFTs
        await testERC20Two
          .connect(buyer)
          .approve(marketplaceContract.address, constants.MaxUint256);

        const offer = [getTestItem721(nftId, 1, 1)];

        const consideration = [
          getTestItem20(
            constants.MaxUint256,
            constants.MaxUint256,
            seller.address,
            testERC20Two.address
          ),
          getTestItem20(
            constants.MaxUint256,
            constants.MaxUint256,
            seller.address,
            testERC20Two.address
          ),
          getTestItem20(0, 0, seller.address, testERC20Two.address),
        ];

        const offer2 = [
          getTestItem20(
            constants.MaxUint256,
            constants.MaxUint256,
            undefined,
            testERC20Two.address
          ),
        ];
        const consideration2 = [getTestItem721(nftId, 1, 1, buyer.address)];

        const fulfillments = [
          toFulfillment(
            [[1, 0]],
            [
              [0, 0],
              [0, 1],
              [0, 2],
            ]
          ),
          toFulfillment([[0, 0]], [[1, 0]]),
        ];

        const { order } = await createOrder(
          seller,
          zone,
          offer,
          consideration,
          1
        );

        const { order: order2 } = await createOrder(
          buyer,
          zone,
          offer2,
          consideration2,
          1
        );

        await expect(
          marketplaceContract.matchAdvancedOrders(
            [order, order2],
            [],
            fulfillments
          )
        ).to.be.revertedWith(
          "panic code 0x11 (Arithmetic operation underflowed or overflowed outside of an unchecked block)"
        );
      });

      it("Reverts on invalid criteria proof", async () => {
        // Seller mints nfts
        const nftId = randomBN();
        const secondNFTId = randomBN();
        const thirdNFTId = randomBN();

        await testERC721.mint(seller.address, nftId);
        await testERC721.mint(seller.address, secondNFTId);
        await testERC721.mint(seller.address, thirdNFTId);

        const tokenIds = [nftId, secondNFTId, thirdNFTId];

        // Seller approves marketplace contract to transfer NFTs
        await set721ApprovalForAll(seller, marketplaceContract.address, true);

        const { root, proofs } = merkleTree(tokenIds);

        const offer = [getTestItem721WithCriteria(root, toBN(1), toBN(1))];

        const consideration = [
          getItemETH(parseEther("10"), parseEther("10"), seller.address),
          getItemETH(parseEther("1"), parseEther("1"), zone.address),
          getItemETH(parseEther("1"), parseEther("1"), owner.address),
        ];

        const criteriaResolvers = [
          buildResolver(0, 0, 0, nftId, proofs[nftId.toString()]),
        ];

        const { order, orderHash, value } = await createOrder(
          seller,
          zone,
          offer,
          consideration,
          0, // FULL_OPEN
          criteriaResolvers
        );

        criteriaResolvers[0].identifier =
          criteriaResolvers[0].identifier.add(1);

        await expect(
          marketplaceContract
            .connect(buyer)
            .fulfillAdvancedOrder(
              order,
              criteriaResolvers,
              toKey(false),
              constants.AddressZero,
              {
                value,
              }
            )
        ).to.be.revertedWith("InvalidProof");

        criteriaResolvers[0].identifier =
          criteriaResolvers[0].identifier.sub(1);

        await withBalanceChecks([order], 0, criteriaResolvers, async () => {
          const tx = marketplaceContract
            .connect(buyer)
            .fulfillAdvancedOrder(
              order,
              criteriaResolvers,
              toKey(false),
              constants.AddressZero,
              {
                value,
              }
            );
          const receipt = await (await tx).wait();
          await checkExpectedEvents(
            tx,
            receipt,
            [
              {
                order,
                orderHash,
                fulfiller: buyer.address,
                fulfillerConduitKey: toKey(false),
              },
            ],
            null,
            criteriaResolvers
          );

          return receipt;
        });
      });
      it("Reverts on attempts to transfer >1 ERC721 in single transfer", async () => {
        // Seller mints nft
        const nftId = await mintAndApprove721(
          seller,
          marketplaceContract.address
        );

        const offer = [
          getTestItem721(
            nftId,
            toBN(2),
            toBN(2),
            undefined,
            testERC721.address
          ),
        ];

        const consideration = [
          getItemETH(parseEther("10"), parseEther("10"), seller.address),
          getItemETH(parseEther("1"), parseEther("1"), zone.address),
          getItemETH(parseEther("1"), parseEther("1"), owner.address),
        ];

        const { order, value } = await createOrder(
          seller,
          zone,
          offer,
          consideration,
          0 // FULL_OPEN
        );

        await expect(
          marketplaceContract.connect(buyer).fulfillOrder(order, toKey(false), {
            value,
          })
        ).to.be.revertedWith("InvalidERC721TransferAmount");
      });
      it("Reverts on attempts to transfer >1 ERC721 in single transfer (basic)", async () => {
        // Seller mints nft
        const nftId = await mintAndApprove721(
          seller,
          marketplaceContract.address
        );

        const offer = [
          getTestItem721(
            nftId,
            toBN(2),
            toBN(2),
            undefined,
            testERC721.address
          ),
        ];

        const consideration = [
          getItemETH(parseEther("10"), parseEther("10"), seller.address),
          getItemETH(parseEther("1"), parseEther("1"), zone.address),
          getItemETH(parseEther("1"), parseEther("1"), owner.address),
        ];

        const { order, value } = await createOrder(
          seller,
          zone,
          offer,
          consideration,
          0 // FULL_OPEN
        );

        const basicOrderParameters = getBasicOrderParameters(
          0, // EthForERC721
          order
        );

        await expect(
          marketplaceContract
            .connect(buyer)
            .fulfillBasicOrder(basicOrderParameters, {
              value,
            })
        ).to.be.revertedWith("InvalidERC721TransferAmount");
      });
      it("Reverts on attempts to transfer >1 ERC721 in single transfer via conduit", async () => {
        const nftId = await mintAndApprove721(seller, conduitOne.address, true);

        const offer = [
          getTestItem721(
            nftId,
            toBN(2),
            toBN(2),
            undefined,
            testERC721.address
          ),
        ];

        const consideration = [
          getItemETH(parseEther("10"), parseEther("10"), seller.address),
          getItemETH(parseEther("1"), parseEther("1"), zone.address),
          getItemETH(parseEther("1"), parseEther("1"), owner.address),
        ];

        const { order, value } = await createOrder(
          seller,
          zone,
          offer,
          consideration,
          0, // FULL_OPEN
          [],
          null,
          seller,
          constants.HashZero,
          conduitKeyOne
        );

        await expect(
          marketplaceContract.connect(buyer).fulfillOrder(order, toKey(false), {
            value,
          })
        ).to.be.revertedWith("InvalidERC721TransferAmount");
      });
    });

    describe("Out of timespan", async () => {
      it("Reverts on orders that have not started (standard)", async () => {
        // Seller mints nft
        const nftId = await mintAndApprove721(
          seller,
          marketplaceContract.address
        );

        const offer = [getTestItem721(nftId)];

        const consideration = [
          getItemETH(parseEther("10"), parseEther("10"), seller.address),
          getItemETH(parseEther("1"), parseEther("1"), zone.address),
          getItemETH(parseEther("1"), parseEther("1"), owner.address),
        ];

        const { order, value } = await createOrder(
          seller,
          zone,
          offer,
          consideration,
          0, // FULL_OPEN
          [],
          "NOT_STARTED"
        );

        await expect(
          marketplaceContract.connect(buyer).fulfillOrder(order, toKey(false), {
            value,
          })
        ).to.be.revertedWith("InvalidTime");
      });
      it("Reverts on orders that have expired (standard)", async () => {
        // Seller mints nft
        const nftId = await mintAndApprove721(
          seller,
          marketplaceContract.address
        );

        const offer = [getTestItem721(nftId)];

        const consideration = [
          getItemETH(parseEther("10"), parseEther("10"), seller.address),
          getItemETH(parseEther("1"), parseEther("1"), zone.address),
          getItemETH(parseEther("1"), parseEther("1"), owner.address),
        ];

        const { order, value } = await createOrder(
          seller,
          zone,
          offer,
          consideration,
          0, // FULL_OPEN
          [],
          "EXPIRED"
        );

        await expect(
          marketplaceContract.connect(buyer).fulfillOrder(order, toKey(false), {
            value,
          })
        ).to.be.revertedWith("InvalidTime");
      });
      it("Reverts on orders that have not started (basic)", async () => {
        // Seller mints nft
        const nftId = await mintAndApprove721(
          seller,
          marketplaceContract.address
        );

        const offer = [getTestItem721(nftId)];

        const consideration = [
          getItemETH(parseEther("10"), parseEther("10"), seller.address),
          getItemETH(parseEther("1"), parseEther("1"), zone.address),
          getItemETH(parseEther("1"), parseEther("1"), owner.address),
        ];

        const { order, value } = await createOrder(
          seller,
          zone,
          offer,
          consideration,
          0, // FULL_OPEN
          [],
          "NOT_STARTED"
        );

        const basicOrderParameters = getBasicOrderParameters(
          0, // EthForERC721
          order
        );

        await expect(
          marketplaceContract
            .connect(buyer)
            .fulfillBasicOrder(basicOrderParameters, {
              value,
            })
        ).to.be.revertedWith("InvalidTime");
      });
      it("Reverts on orders that have expired (basic)", async () => {
        // Seller mints nft
        const nftId = await mintAndApprove721(
          seller,
          marketplaceContract.address
        );

        const offer = [getTestItem721(nftId)];

        const consideration = [
          getItemETH(parseEther("10"), parseEther("10"), seller.address),
          getItemETH(parseEther("1"), parseEther("1"), zone.address),
          getItemETH(parseEther("1"), parseEther("1"), owner.address),
        ];

        const { order, value } = await createOrder(
          seller,
          zone,
          offer,
          consideration,
          0, // FULL_OPEN
          [],
          "EXPIRED"
        );

        const basicOrderParameters = getBasicOrderParameters(
          0, // EthForERC721
          order
        );

        await expect(
          marketplaceContract
            .connect(buyer)
            .fulfillBasicOrder(basicOrderParameters, {
              value,
            })
        ).to.be.revertedWith("InvalidTime");
      });
      it("Reverts on orders that have not started (match)", async () => {
        // Seller mints nft
        const nftId = await mintAndApprove721(
          seller,
          marketplaceContract.address
        );

        const offer = [getTestItem721(nftId)];

        const consideration = [
          getItemETH(parseEther("10"), parseEther("10"), seller.address),
          getItemETH(parseEther("1"), parseEther("1"), zone.address),
          getItemETH(parseEther("1"), parseEther("1"), owner.address),
        ];

        const { order, value } = await createOrder(
          seller,
          zone,
          offer,
          consideration,
          0, // FULL_OPEN
          [],
          "NOT_STARTED"
        );

        const { mirrorOrder } = await createMirrorBuyNowOrder(
          buyer,
          zone,
          order
        );

        await expect(
          marketplaceContract
            .connect(owner)
            .matchOrders([order, mirrorOrder], defaultBuyNowMirrorFulfillment, {
              value,
            })
        ).to.be.revertedWith("InvalidTime");
      });
      it("Reverts on orders that have expired (match)", async () => {
        // Seller mints nft
        const nftId = await mintAndApprove721(
          seller,
          marketplaceContract.address
        );

        const offer = [getTestItem721(nftId)];

        const consideration = [
          getItemETH(parseEther("10"), parseEther("10"), seller.address),
          getItemETH(parseEther("1"), parseEther("1"), zone.address),
          getItemETH(parseEther("1"), parseEther("1"), owner.address),
        ];

        const { order, value } = await createOrder(
          seller,
          zone,
          offer,
          consideration,
          0, // FULL_OPEN
          [],
          "EXPIRED"
        );

        const { mirrorOrder } = await createMirrorBuyNowOrder(
          buyer,
          zone,
          order
        );

        await expect(
          marketplaceContract
            .connect(owner)
            .matchOrders([order, mirrorOrder], defaultBuyNowMirrorFulfillment, {
              value,
            })
        ).to.be.revertedWith("InvalidTime");
      });
    });

    describe("Insufficient amounts and bad items", async () => {
      it("Reverts when no ether is supplied (basic)", async () => {
        // Seller mints nft
        const nftId = await mintAndApprove721(
          seller,
          marketplaceContract.address
        );

        const offer = [getTestItem721(nftId)];

        const consideration = [
          getItemETH(parseEther("10"), parseEther("10"), seller.address),
          getItemETH(parseEther("1"), parseEther("1"), zone.address),
          getItemETH(parseEther("1"), parseEther("1"), owner.address),
        ];

        const { order, orderHash, value } = await createOrder(
          seller,
          zone,
          offer,
          consideration,
          0 // FULL_OPEN
        );

        const basicOrderParameters = getBasicOrderParameters(
          0, // EthForERC721
          order
        );

        await expect(
          marketplaceContract
            .connect(buyer)
            .fulfillBasicOrder(basicOrderParameters, {
              value: toBN(0),
            })
        ).to.be.revertedWith("InvalidMsgValue");

        await withBalanceChecks([order], 0, null, async () => {
          const tx = marketplaceContract
            .connect(buyer)
            .fulfillBasicOrder(basicOrderParameters, {
              value,
            });
          const receipt = await (await tx).wait();
          await checkExpectedEvents(tx, receipt, [
            {
              order,
              orderHash,
              fulfiller: buyer.address,
            },
          ]);

          return receipt;
        });
      });
      it("Reverts when not enough ether is supplied (basic)", async () => {
        // Seller mints nft
        const nftId = await mintAndApprove721(
          seller,
          marketplaceContract.address
        );

        const offer = [getTestItem721(nftId)];

        const consideration = [
          getItemETH(parseEther("10"), parseEther("10"), seller.address),
          getItemETH(parseEther("1"), parseEther("1"), zone.address),
          getItemETH(parseEther("1"), parseEther("1"), owner.address),
        ];

        const { order, orderHash, value } = await createOrder(
          seller,
          zone,
          offer,
          consideration,
          0 // FULL_OPEN
        );

        const basicOrderParameters = getBasicOrderParameters(
          0, // EthForERC721
          order
        );

        await expect(
          marketplaceContract
            .connect(buyer)
            .fulfillBasicOrder(basicOrderParameters, {
              value: toBN(1),
            })
        ).to.be.revertedWith("InsufficientEtherSupplied");

        await expect(
          marketplaceContract
            .connect(buyer)
            .fulfillBasicOrder(basicOrderParameters, {
              value: value.sub(1),
            })
        ).to.be.revertedWith("InsufficientEtherSupplied");

        await withBalanceChecks([order], 0, null, async () => {
          const tx = marketplaceContract
            .connect(buyer)
            .fulfillBasicOrder(basicOrderParameters, {
              value,
            });
          const receipt = await (await tx).wait();
          await checkExpectedEvents(tx, receipt, [
            {
              order,
              orderHash,
              fulfiller: buyer.address,
            },
          ]);

          return receipt;
        });
      });
      it("Reverts when not enough ether is supplied as offer item (standard)", async () => {
        // NOTE: this is a ridiculous scenario, buyer is paying the seller's offer

        // buyer mints nft
        const nftId = await mintAndApprove721(
          buyer,
          marketplaceContract.address
        );

        const offer = [getItemETH(parseEther("10"), parseEther("10"))];

        const consideration = [
          {
            itemType: 2, // ERC721
            token: testERC721.address,
            identifierOrCriteria: nftId,
            startAmount: toBN(1),
            endAmount: toBN(1),
            recipient: seller.address,
          },
          getItemETH(parseEther("1"), parseEther("1"), zone.address),
          getItemETH(parseEther("1"), parseEther("1"), owner.address),
        ];

        const { order, orderHash } = await createOrder(
          seller,
          zone,
          offer,
          consideration,
          0 // FULL_OPEN
        );

        await expect(
          marketplaceContract.connect(buyer).fulfillOrder(order, toKey(false), {
            value: toBN(1),
          })
        ).to.be.revertedWith("InsufficientEtherSupplied");

        await expect(
          marketplaceContract.connect(buyer).fulfillOrder(order, toKey(false), {
            value: parseEther("9.999999"),
          })
        ).to.be.revertedWith("InsufficientEtherSupplied");

        await withBalanceChecks(
          [order],
          parseEther("10").mul(-1),
          null,
          async () => {
            const tx = marketplaceContract
              .connect(buyer)
              .fulfillOrder(order, toKey(false), {
                value: parseEther("12"),
              });
            const receipt = await (await tx).wait();
            await checkExpectedEvents(tx, receipt, [
              {
                order,
                orderHash,
                fulfiller: buyer.address,
                fulfillerConduitKey: toKey(false),
              },
            ]);

            return receipt;
          }
        );
      });
      it("Reverts when not enough ether is supplied (standard + advanced)", async () => {
        // Seller mints nft
        const { nftId, amount } = await mintAndApprove1155(
          seller,
          marketplaceContract.address,
          10000
        );

        const offer = [getTestItem1155(nftId, amount.mul(10), amount.mul(10))];

        const consideration = [
          getItemETH(amount.mul(1000), amount.mul(1000), seller.address),
          getItemETH(amount.mul(10), amount.mul(10), zone.address),
          getItemETH(amount.mul(20), amount.mul(20), owner.address),
        ];

        const { order, orderHash, value } = await createOrder(
          seller,
          zone,
          offer,
          consideration,
          0 // FULL_OPEN
        );

        let orderStatus = await marketplaceContract.getOrderStatus(orderHash);

        expect({ ...orderStatus }).to.deep.equal(
          buildOrderStatus(false, false, 0, 0)
        );

        await expect(
          marketplaceContract
            .connect(buyer)
            .fulfillAdvancedOrder(
              order,
              [],
              toKey(false),
              constants.AddressZero,
              {
                value: toBN(1),
              }
            )
        ).to.be.revertedWith("InsufficientEtherSupplied");

        orderStatus = await marketplaceContract.getOrderStatus(orderHash);

        expect({ ...orderStatus }).to.deep.equal(
          buildOrderStatus(false, false, 0, 0)
        );

        await expect(
          marketplaceContract
            .connect(buyer)
            .fulfillAdvancedOrder(
              order,
              [],
              toKey(false),
              constants.AddressZero,
              {
                value: value.sub(1),
              }
            )
        ).to.be.revertedWith("InsufficientEtherSupplied");

        orderStatus = await marketplaceContract.getOrderStatus(orderHash);

        expect({ ...orderStatus }).to.deep.equal(
          buildOrderStatus(false, false, 0, 0)
        );

        // fulfill with a tiny bit extra to test for returning eth
        await withBalanceChecks([order], 0, [], async () => {
          const tx = marketplaceContract
            .connect(buyer)
            .fulfillAdvancedOrder(
              order,
              [],
              toKey(false),
              constants.AddressZero,
              {
                value: value.add(1),
              }
            );
          const receipt = await (await tx).wait();
          await checkExpectedEvents(
            tx,
            receipt,
            [
              {
                order,
                orderHash,
                fulfiller: buyer.address,
                fulfillerConduitKey: toKey(false),
              },
            ],
            null,
            []
          );

          return receipt;
        });

        orderStatus = await marketplaceContract.getOrderStatus(orderHash);

        expect({ ...orderStatus }).to.deep.equal(
          buildOrderStatus(true, false, 1, 1)
        );
      });
      it("Reverts when not enough ether is supplied (match)", async () => {
        // Seller mints nft
        const nftId = await mintAndApprove721(
          seller,
          marketplaceContract.address
        );

        const offer = [getTestItem721(nftId)];

        const consideration = [
          getItemETH(parseEther("10"), parseEther("10"), seller.address),
          getItemETH(parseEther("1"), parseEther("1"), zone.address),
          getItemETH(parseEther("1"), parseEther("1"), owner.address),
        ];

        const { order, orderHash, value } = await createOrder(
          seller,
          zone,
          offer,
          consideration,
          0 // FULL_OPEN
        );

        const { mirrorOrder, mirrorOrderHash } = await createMirrorBuyNowOrder(
          buyer,
          zone,
          order
        );

        const fulfillments = defaultBuyNowMirrorFulfillment;

        const executions = await simulateMatchOrders(
          [order, mirrorOrder],
          fulfillments,
          owner,
          value
        );

        expect(executions.length).to.equal(4);

        await expect(
          marketplaceContract
            .connect(owner)
            .matchOrders([order, mirrorOrder], fulfillments, {
              value: toBN(1),
            })
        ).to.be.revertedWith("InsufficientEtherSupplied");

        await expect(
          marketplaceContract
            .connect(owner)
            .matchOrders([order, mirrorOrder], fulfillments, {
              value: value.sub(1),
            })
        ).to.be.revertedWith("InsufficientEtherSupplied");

        await whileImpersonating(owner.address, provider, async () => {
          const tx = marketplaceContract
            .connect(owner)
            .matchOrders([order, mirrorOrder], fulfillments, {
              value,
            });
          const receipt = await (await tx).wait();
          await checkExpectedEvents(
            tx,
            receipt,
            [
              {
                order,
                orderHash,
                fulfiller: constants.AddressZero,
              },
              {
                order: mirrorOrder,
                orderHash: mirrorOrderHash,
                fulfiller: constants.AddressZero,
              },
            ],
            executions
          );
          return receipt;
        });
      });
      it("Reverts when ether is supplied to a non-payable route (basic)", async () => {
        // Seller mints nft
        const nftId = randomBN();
        const offer = [getTestItem721(nftId)];

        const consideration = [
          getItemETH(parseEther("10"), parseEther("10"), seller.address),
          getItemETH(parseEther("1"), parseEther("1"), zone.address),
          getItemETH(
            parseEther("1"),
            parseEther("1"),
            marketplaceContract.address
          ),
        ];

        const { order } = await createOrder(
          seller,
          zone,
          offer,
          consideration,
          0 // FULL_OPEN
        );

        const basicOrderParameters = getBasicOrderParameters(
          2, // ERC20_TO_ERC721
          order
        );

        await expect(
          marketplaceContract
            .connect(buyer)
            .fulfillBasicOrder(basicOrderParameters, {
              value: 1,
            })
        ).to.be.revertedWith("InvalidMsgValue(1)");
      });

      it(`Reverts when ether transfer fails (returndata)${
        process.env.REFERENCE ? " — SKIPPED ON REFERENCE" : ""
      }`, async () => {
        if (process.env.REFERENCE) {
          return;
        }

        const recipient = await (
          await ethers.getContractFactory("ExcessReturnDataRecipient")
        ).deploy();
        const setup = async () => {
          const nftId = await mintAndApprove721(
            seller,
            marketplaceContract.address
          );

          // Buyer mints ERC20
          const tokenAmount = minRandom(100);
          await testERC20.mint(buyer.address, tokenAmount);

          // Seller approves marketplace contract to transfer NFT
          await set721ApprovalForAll(seller, marketplaceContract.address, true);

          // Buyer approves marketplace contract to transfer tokens

          await expect(
            testERC20
              .connect(buyer)
              .approve(marketplaceContract.address, tokenAmount)
          )
            .to.emit(testERC20, "Approval")
            .withArgs(buyer.address, marketplaceContract.address, tokenAmount);
          const offer = [getTestItem721(nftId)];

          const consideration = [
            getItemETH(parseEther("10"), parseEther("10"), seller.address),
            getItemETH(parseEther("1"), parseEther("1"), recipient.address),
          ];

          const { order } = await createOrder(
            seller,
            zone,
            offer,
            consideration,
            0 // FULL_OPEN
          );

          const basicOrderParameters = getBasicOrderParameters(
            0, // EthForERC721
            order
          );
          return basicOrderParameters;
        };
        let basicOrderParameters = await setup();
        const baseGas = await marketplaceContract
          .connect(buyer)
          .estimateGas.fulfillBasicOrder(basicOrderParameters, {
            value: parseEther("12"),
          });

        // TODO: clean *this* up
        basicOrderParameters = await setup();
        await recipient.setRevertDataSize(1);

        await expect(
          marketplaceContract
            .connect(buyer)
            .fulfillBasicOrder(basicOrderParameters, {
              value: parseEther("12"),
              gasLimit: hre.__SOLIDITY_COVERAGE_RUNNING
                ? baseGas.add(35000)
                : baseGas.add(1000),
            })
        ).to.be.revertedWith("EtherTransferGenericFailure");
      });

      it("Reverts when ether transfer fails (basic)", async () => {
        // Seller mints nft
        const nftId = await mintAndApprove721(
          seller,
          marketplaceContract.address
        );

        // Buyer mints ERC20
        const tokenAmount = minRandom(100);
        await testERC20.mint(buyer.address, tokenAmount);

        // Seller approves marketplace contract to transfer NFT
        await set721ApprovalForAll(seller, marketplaceContract.address, true);

        // Buyer approves marketplace contract to transfer tokens

        await expect(
          testERC20
            .connect(buyer)
            .approve(marketplaceContract.address, tokenAmount)
        )
          .to.emit(testERC20, "Approval")
          .withArgs(buyer.address, marketplaceContract.address, tokenAmount);

        const offer = [getTestItem721(nftId)];

        const consideration = [
          getItemETH(parseEther("10"), parseEther("10"), seller.address),
          getItemETH(parseEther("1"), parseEther("1"), zone.address),
          getItemETH(
            parseEther("1"),
            parseEther("1"),
            marketplaceContract.address
          ),
        ];

        const { order } = await createOrder(
          seller,
          zone,
          offer,
          consideration,
          0 // FULL_OPEN
        );

        const basicOrderParameters = getBasicOrderParameters(
          0, // EthForERC721
          order
        );

        await expect(
          marketplaceContract
            .connect(buyer)
            .fulfillBasicOrder(basicOrderParameters, {
              value: parseEther("12"),
            })
        ).to.be.revertedWith(
          `EtherTransferGenericFailure("${
            marketplaceContract.address
          }", ${parseEther("1").toString()})`
        );
      });
      it("Reverts when tokens are not approved", async () => {
        // Seller mints nft
        const { nftId, amount } = await mintAndApprove1155(
          seller,
          marketplaceContract.address,
          10000
        );

        // Buyer mints ERC20
        const tokenAmount = minRandom(100);
        await testERC20.mint(buyer.address, tokenAmount);

        const offer = [getTestItem1155(nftId, amount.mul(10), amount.mul(10))];

        const consideration = [
          getTestItem20(amount.mul(1000), amount.mul(1000), seller.address),
          getTestItem20(amount.mul(10), amount.mul(10), zone.address),
          getTestItem20(amount.mul(20), amount.mul(20), owner.address),
        ];

        const { order, orderHash, value } = await createOrder(
          seller,
          zone,
          offer,
          consideration,
          0 // FULL_OPEN
        );

        await expect(
          marketplaceContract
            .connect(buyer)
            .fulfillAdvancedOrder(
              order,
              [],
              toKey(false),
              constants.AddressZero,
              {
                value,
              }
            )
        ).to.be.reverted; // panic code thrown by underlying 721

        let orderStatus = await marketplaceContract.getOrderStatus(orderHash);

        expect({ ...orderStatus }).to.deep.equal(
          buildOrderStatus(false, false, 0, 0)
        );

        // Buyer approves marketplace contract to transfer tokens
        await expect(
          testERC20
            .connect(buyer)
            .approve(marketplaceContract.address, tokenAmount)
        )
          .to.emit(testERC20, "Approval")
          .withArgs(buyer.address, marketplaceContract.address, tokenAmount);

        await withBalanceChecks([order], 0, [], async () => {
          const tx = marketplaceContract
            .connect(buyer)
            .fulfillAdvancedOrder(
              order,
              [],
              toKey(false),
              constants.AddressZero,
              {
                value,
              }
            );
          const receipt = await (await tx).wait();
          await checkExpectedEvents(
            tx,
            receipt,
            [
              {
                order,
                orderHash,
                fulfiller: buyer.address,
                fulfillerConduitKey: toKey(false),
              },
            ],
            null,
            []
          );

          return receipt;
        });

        orderStatus = await marketplaceContract.getOrderStatus(orderHash);
        expect({ ...orderStatus }).to.deep.equal(
          buildOrderStatus(true, false, 1, 1)
        );
      });
      it("Reverts when 1155 token transfer reverts", async () => {
        // Seller mints nft
        const { nftId, amount } = await mint1155(seller, 10000);

        const offer = [getTestItem1155(nftId, amount.mul(10), amount.mul(10))];

        const consideration = [
          getItemETH(parseEther("10"), parseEther("10"), seller.address),
        ];

        const { order, value } = await createOrder(
          seller,
          zone,
          offer,
          consideration,
          0 // FULL_OPEN
        );

        await expect(
          marketplaceContract
            .connect(buyer)
            .fulfillAdvancedOrder(
              order,
              [],
              toKey(false),
              constants.AddressZero,
              {
                value,
              }
            )
        ).to.be.revertedWith("NOT_AUTHORIZED");
      });
      it("Reverts when 1155 token transfer reverts (via conduit)", async () => {
        // Seller mints nft
        const { nftId, amount } = await mint1155(seller, 10000);

        const offer = [getTestItem1155(nftId, amount.mul(10), amount.mul(10))];

        const consideration = [
          getItemETH(parseEther("10"), parseEther("10"), seller.address),
        ];

        const { order, value } = await createOrder(
          seller,
          zone,
          offer,
          consideration,
          0, // FULL_OPEN
          [],
          null,
          seller,
          constants.HashZero,
          conduitKeyOne
        );

        await expect(
          marketplaceContract
            .connect(buyer)
            .fulfillAdvancedOrder(
              order,
              [],
              toKey(false),
              constants.AddressZero,
              {
                value,
              }
            )
        ).to.be.revertedWith(`NOT_AUTHORIZED`);
      });

      // Skip this test when testing the reference contract
      if (!process.env.REFERENCE) {
        it("Reverts when 1155 token transfer reverts (via conduit, returndata)", async () => {
          const recipient = await (
            await ethers.getContractFactory("ExcessReturnDataRecipient")
          ).deploy();

          const setup = async () => {
            // seller mints ERC20
            const tokenAmount = minRandom(100);
            await testERC20.mint(seller.address, tokenAmount);

            // Seller approves conduit contract to transfer tokens
            await expect(
              testERC20.connect(seller).approve(conduitOne.address, tokenAmount)
            )
              .to.emit(testERC20, "Approval")
              .withArgs(seller.address, conduitOne.address, tokenAmount);

            // Buyer mints nft
            const nftId = randomBN();
            const amount = toBN(randomBN(2));
            await testERC1155.mint(buyer.address, nftId, amount.mul(10000));

            // Buyer approves conduit contract to transfer NFTs
            await expect(
              testERC1155
                .connect(buyer)
                .setApprovalForAll(conduitOne.address, true)
            )
              .to.emit(testERC1155, "ApprovalForAll")
              .withArgs(buyer.address, conduitOne.address, true);

            const offer = [getTestItem20(tokenAmount, tokenAmount)];

            const consideration = [
              getTestItem1155(
                nftId,
                amount.mul(10),
                amount.mul(10),
                undefined,
                recipient.address
              ),
            ];

            const { order, value } = await createOrder(
              seller,
              zone,
              offer,
              consideration,
              0, // FULL_OPEN
              [],
              null,
              seller,
              constants.HashZero,
              conduitKeyOne
            );

            return {
              order,
              value,
            };
          };

          const { order: initialOrder, value } = await setup();
          const baseGas = await marketplaceContract
            .connect(buyer)
            .estimateGas.fulfillAdvancedOrder(
              initialOrder,
              [],
              conduitKeyOne,
              constants.AddressZero,
              {
                value,
              }
            );

          // TODO: clean *this* up
          const { order } = await setup();
          await recipient.setRevertDataSize(1);
          await expect(
            marketplaceContract
              .connect(buyer)
              .fulfillAdvancedOrder(
                order,
                [],
                conduitKeyOne,
                constants.AddressZero,
                {
                  value,
                  gasLimit: baseGas.add(74000),
                }
              )
          ).to.be.revertedWith("InvalidCallToConduit");
        });
      }

      it("Reverts when transferred item amount is zero", async () => {
        // Seller mints nft
        const { nftId, amount } = await mintAndApprove1155(
          seller,
          marketplaceContract.address,
          10000
        );

        // Buyer mints ERC20
        const tokenAmount = minRandom(100);
        await testERC20.mint(buyer.address, tokenAmount);

        // Buyer approves marketplace contract to transfer tokens

        await expect(
          testERC20
            .connect(buyer)
            .approve(marketplaceContract.address, tokenAmount)
        )
          .to.emit(testERC20, "Approval")
          .withArgs(buyer.address, marketplaceContract.address, tokenAmount);

        const offer = [getTestItem1155(nftId, 0, 0, undefined)];

        const consideration = [
          getTestItem20(amount.mul(1000), amount.mul(1000), seller.address),
          getTestItem20(amount.mul(10), amount.mul(10), zone.address),
          getTestItem20(amount.mul(20), amount.mul(20), owner.address),
        ];

        const { order, value } = await createOrder(
          seller,
          zone,
          offer,
          consideration,
          0 // FULL_OPEN
        );

        await expect(
          marketplaceContract
            .connect(buyer)
            .fulfillAdvancedOrder(
              order,
              [],
              toKey(false),
              constants.AddressZero,
              {
                value,
              }
            )
        ).to.be.revertedWith("MissingItemAmount");
      });
      it("Reverts when ERC20 tokens return falsey values", async () => {
        // Seller mints nft
        const { nftId, amount } = await mintAndApprove1155(
          seller,
          marketplaceContract.address,
          10000
        );

        // Buyer mints ERC20
        const tokenAmount = minRandom(100);
        await testERC20.mint(buyer.address, tokenAmount);

        // Buyer approves marketplace contract to transfer tokens

        await expect(
          testERC20
            .connect(buyer)
            .approve(marketplaceContract.address, tokenAmount)
        )
          .to.emit(testERC20, "Approval")
          .withArgs(buyer.address, marketplaceContract.address, tokenAmount);

        const offer = [getTestItem1155(nftId, amount.mul(10), amount.mul(10))];

        const consideration = [
          getTestItem20(amount.mul(1000), amount.mul(1000), seller.address),
          getTestItem20(amount.mul(10), amount.mul(10), zone.address),
          getTestItem20(amount.mul(20), amount.mul(20), owner.address),
        ];

        const { order, orderHash, value } = await createOrder(
          seller,
          zone,
          offer,
          consideration,
          0 // FULL_OPEN
        );

        // block transfers
        await testERC20.blockTransfer(true);

        expect(await testERC20.blocked()).to.be.true;

        await expect(
          marketplaceContract
            .connect(buyer)
            .fulfillAdvancedOrder(
              order,
              [],
              toKey(false),
              constants.AddressZero,
              {
                value,
              }
            )
        ).to.be.reverted; // TODO: hardhat can't find error msg on IR pipeline

        let orderStatus = await marketplaceContract.getOrderStatus(orderHash);

        expect({ ...orderStatus }).to.deep.equal(
          buildOrderStatus(false, false, 0, 0)
        );

        await testERC20.blockTransfer(false);

        expect(await testERC20.blocked()).to.be.false;

        await withBalanceChecks([order], 0, [], async () => {
          const tx = marketplaceContract
            .connect(buyer)
            .fulfillAdvancedOrder(
              order,
              [],
              toKey(false),
              constants.AddressZero,
              {
                value,
              }
            );
          const receipt = await (await tx).wait();
          await checkExpectedEvents(
            tx,
            receipt,
            [
              {
                order,
                orderHash,
                fulfiller: buyer.address,
                fulfillerConduitKey: toKey(false),
              },
            ],
            null,
            []
          );

          return receipt;
        });

        orderStatus = await marketplaceContract.getOrderStatus(orderHash);

        expect({ ...orderStatus }).to.deep.equal(
          buildOrderStatus(true, false, 1, 1)
        );
      });
      it("Works when ERC20 tokens return falsey values", async () => {
        // Seller mints nft
        const { nftId, amount } = await mintAndApprove1155(
          seller,
          marketplaceContract.address,
          10000
        );

        // Buyer mints ERC20
        const tokenAmount = minRandom(100);
        await testERC20.mint(buyer.address, tokenAmount);

        // Buyer approves marketplace contract to transfer tokens

        await expect(
          testERC20
            .connect(buyer)
            .approve(marketplaceContract.address, tokenAmount)
        )
          .to.emit(testERC20, "Approval")
          .withArgs(buyer.address, marketplaceContract.address, tokenAmount);

        const offer = [getTestItem1155(nftId, amount.mul(10), amount.mul(10))];

        const consideration = [
          getTestItem20(amount.mul(1000), amount.mul(1000), seller.address),
          getTestItem20(amount.mul(10), amount.mul(10), zone.address),
          getTestItem20(amount.mul(20), amount.mul(20), owner.address),
        ];

        const { order, orderHash, value } = await createOrder(
          seller,
          zone,
          offer,
          consideration,
          0 // FULL_OPEN
        );

        await testERC20.setNoReturnData(true);

        expect(await testERC20.noReturnData()).to.be.true;

        await withBalanceChecks([order], 0, [], async () => {
          const tx = marketplaceContract
            .connect(buyer)
            .fulfillAdvancedOrder(
              order,
              [],
              toKey(false),
              constants.AddressZero,
              {
                value,
              }
            );
          const receipt = await (await tx).wait();
          await checkExpectedEvents(
            tx,
            receipt,
            [
              {
                order,
                orderHash,
                fulfiller: buyer.address,
                fulfillerConduitKey: toKey(false),
              },
            ],
            null,
            []
          );

          return receipt;
        });

        const orderStatus = await marketplaceContract.getOrderStatus(orderHash);

        expect({ ...orderStatus }).to.deep.equal(
          buildOrderStatus(true, false, 1, 1)
        );

        await testERC20.setNoReturnData(false);

        expect(await testERC20.noReturnData()).to.be.false;
      });
      it("Reverts when ERC20 tokens return falsey values (via conduit)", async () => {
        // Seller mints nft
        const { nftId, amount } = await mint1155(seller, 10000);

        // Seller approves conduit contract to transfer NFTs
        await set1155ApprovalForAll(seller, conduitOne.address, true);

        // Buyer mints ERC20
        const tokenAmount = minRandom(100);
        await testERC20.mint(buyer.address, tokenAmount);

        // Buyer approves conduit contract to transfer tokens

        await expect(
          testERC20.connect(buyer).approve(conduitOne.address, tokenAmount)
        )
          .to.emit(testERC20, "Approval")
          .withArgs(buyer.address, conduitOne.address, tokenAmount);

        // Seller approves conduit contract to transfer tokens
        await expect(
          testERC20.connect(seller).approve(conduitOne.address, tokenAmount)
        )
          .to.emit(testERC20, "Approval")
          .withArgs(seller.address, conduitOne.address, tokenAmount);

        const offer = [getTestItem1155(nftId, amount.mul(10), amount.mul(10))];

        const consideration = [
          getTestItem20(amount.mul(1000), amount.mul(1000), seller.address),
          getTestItem20(amount.mul(10), amount.mul(10), zone.address),
          getTestItem20(amount.mul(20), amount.mul(20), owner.address),
        ];

        const { order, orderHash, value } = await createOrder(
          seller,
          zone,
          offer,
          consideration,
          0, // FULL_OPEN
          [],
          null,
          seller,
          constants.HashZero,
          conduitKeyOne
        );

        // block transfers
        await testERC20.blockTransfer(true);

        if (!process.env.REFERENCE) {
          await expect(
            marketplaceContract
              .connect(buyer)
              .fulfillAdvancedOrder(
                order,
                [],
                conduitKeyOne,
                constants.AddressZero,
                {
                  value,
                }
              )
          ).to.be.revertedWith(
            `BadReturnValueFromERC20OnTransfer("${testERC20.address}", "${
              buyer.address
            }", "${seller.address}", ${amount.mul(1000).toString()})`
          );
        } else {
          await expect(
            marketplaceContract
              .connect(buyer)
              .fulfillAdvancedOrder(
                order,
                [],
                conduitKeyOne,
                constants.AddressZero,
                {
                  value,
                }
              )
          ).to.be.reverted;
        }

        let orderStatus = await marketplaceContract.getOrderStatus(orderHash);

        expect({ ...orderStatus }).to.deep.equal(
          buildOrderStatus(false, false, 0, 0)
        );

        await testERC20.blockTransfer(false);

        await withBalanceChecks([order], 0, [], async () => {
          const tx = marketplaceContract
            .connect(buyer)
            .fulfillAdvancedOrder(
              order,
              [],
              conduitKeyOne,
              constants.AddressZero,
              {
                value,
              }
            );
          const receipt = await (await tx).wait();
          await checkExpectedEvents(
            tx,
            receipt,
            [
              {
                order,
                orderHash,
                fulfiller: buyer.address,
                fulfillerConduitKey: conduitKeyOne,
              },
            ],
            null,
            []
          );

          return receipt;
        });

        orderStatus = await marketplaceContract.getOrderStatus(orderHash);

        expect({ ...orderStatus }).to.deep.equal(
          buildOrderStatus(true, false, 1, 1)
        );
      });
      it("Reverts when providing non-existent conduit", async () => {
        // Seller mints nft
        const { nftId, amount } = await mint1155(seller, 10000);

        // Seller approves conduit contract to transfer NFTs
        await set1155ApprovalForAll(seller, conduitOne.address, true);

        // Buyer mints ERC20
        const tokenAmount = minRandom(100);
        await testERC20.mint(buyer.address, tokenAmount);

        // Buyer approves conduit contract to transfer tokens
        await expect(
          testERC20.connect(buyer).approve(conduitOne.address, tokenAmount)
        )
          .to.emit(testERC20, "Approval")
          .withArgs(buyer.address, conduitOne.address, tokenAmount);

        // Seller approves conduit contract to transfer tokens
        await expect(
          testERC20.connect(seller).approve(conduitOne.address, tokenAmount)
        )
          .to.emit(testERC20, "Approval")
          .withArgs(seller.address, conduitOne.address, tokenAmount);

        const offer = [getTestItem1155(nftId, amount.mul(10), amount.mul(10))];

        const consideration = [
          getTestItem20(amount.mul(1000), amount.mul(1000), seller.address),
          getTestItem20(amount.mul(10), amount.mul(10), zone.address),
          getTestItem20(amount.mul(20), amount.mul(20), owner.address),
        ];

        const { order, orderHash, value } = await createOrder(
          seller,
          zone,
          offer,
          consideration,
          0, // FULL_OPEN
          [],
          null,
          seller,
          constants.HashZero,
          conduitKeyOne
        );

        const badKey = constants.HashZero.slice(0, -1) + "2";

        const missingConduit = await conduitController.getConduit(badKey);

        await expect(
          marketplaceContract
            .connect(buyer)
            .fulfillAdvancedOrder(order, [], badKey, constants.AddressZero, {
              value,
            })
        ).to.be.revertedWith("InvalidConduit", badKey, missingConduit);

        let orderStatus = await marketplaceContract.getOrderStatus(orderHash);

        expect({ ...orderStatus }).to.deep.equal(
          buildOrderStatus(false, false, 0, 0)
        );

        await withBalanceChecks([order], 0, [], async () => {
          const tx = marketplaceContract
            .connect(buyer)
            .fulfillAdvancedOrder(
              order,
              [],
              conduitKeyOne,
              constants.AddressZero,
              {
                value,
              }
            );
          const receipt = await (await tx).wait();
          await checkExpectedEvents(
            tx,
            receipt,
            [
              {
                order,
                orderHash,
                fulfiller: buyer.address,
                fulfillerConduitKey: conduitKeyOne,
              },
            ],
            null,
            null
          );
          return receipt;
        });

        orderStatus = await marketplaceContract.getOrderStatus(orderHash);

        expect({ ...orderStatus }).to.deep.equal(
          buildOrderStatus(true, false, 1, 1)
        );
      });
      it("Reverts when 1155 tokens are not approved", async () => {
        // Seller mints first nft
        const { nftId } = await mint1155(seller);

        // Seller mints second nft
        const { nftId: secondNftId, amount: secondAmount } = await mint1155(
          seller
        );

        const offer = [
          getTestItem1155(nftId, 0, 0),
          getTestItem1155(secondNftId, secondAmount, secondAmount),
        ];

        const consideration = [
          getItemETH(parseEther("10"), parseEther("10"), seller.address),
          getItemETH(parseEther("1"), parseEther("1"), zone.address),
          getItemETH(parseEther("1"), parseEther("1"), owner.address),
        ];

        const { order, value } = await createOrder(
          seller,
          zone,
          offer,
          consideration,
          0 // FULL_OPEN
        );

        const { mirrorOrder } = await createMirrorBuyNowOrder(
          buyer,
          zone,
          order
        );

        const fulfillments = [
          [[[0, 0]], [[1, 0]]],
          [[[0, 1]], [[1, 1]]],
          [[[1, 0]], [[0, 0]]],
          [[[1, 0]], [[0, 1]]],
          [[[1, 0]], [[0, 2]]],
        ].map(([offerArr, considerationArr]) =>
          toFulfillment(offerArr, considerationArr)
        );

        await expect(
          marketplaceContract
            .connect(owner)
            .matchOrders([order, mirrorOrder], fulfillments, {
              value,
            })
        ).to.be.revertedWith("MissingItemAmount");
      });
      it("Reverts when 1155 tokens are not approved", async () => {
        // Seller mints first nft
        const { nftId, amount } = await mint1155(seller);

        // Seller mints second nft
        const { nftId: secondNftId, amount: secondAmount } = await mint1155(
          seller
        );

        const offer = [
          getTestItem1155(nftId, amount, amount, undefined),
          getTestItem1155(secondNftId, secondAmount, secondAmount),
        ];

        const consideration = [
          getItemETH(parseEther("10"), parseEther("10"), seller.address),
          getItemETH(parseEther("1"), parseEther("1"), zone.address),
          getItemETH(parseEther("1"), parseEther("1"), owner.address),
        ];

        const { order, orderHash, value } = await createOrder(
          seller,
          zone,
          offer,
          consideration,
          0 // FULL_OPEN
        );

        const { mirrorOrder, mirrorOrderHash } = await createMirrorBuyNowOrder(
          buyer,
          zone,
          order
        );

        const fulfillments = [
          [[[0, 0]], [[1, 0]]],
          [[[0, 1]], [[1, 1]]],
          [[[1, 0]], [[0, 0]]],
          [[[1, 0]], [[0, 1]]],
          [[[1, 0]], [[0, 2]]],
        ].map(([offerArr, considerationArr]) =>
          toFulfillment(offerArr, considerationArr)
        );

        await expect(
          marketplaceContract
            .connect(owner)
            .matchOrders([order, mirrorOrder], fulfillments, {
              value,
            })
        ).to.be.revertedWith("NOT_AUTHORIZED");

        const orderStatus = await marketplaceContract.getOrderStatus(orderHash);

        expect({ ...orderStatus }).to.deep.equal(
          buildOrderStatus(false, false, 0, 0)
        );

        // Seller approves marketplace contract to transfer NFT

        await set1155ApprovalForAll(seller, marketplaceContract.address, true);

        const executions = await simulateMatchOrders(
          [order, mirrorOrder],
          fulfillments,
          owner,
          value
        );

        expect(executions.length).to.equal(5);

        const tx = marketplaceContract
          .connect(owner)
          .matchOrders([order, mirrorOrder], fulfillments, {
            value,
          });
        const receipt = await (await tx).wait();
        await checkExpectedEvents(
          tx,
          receipt,
          [
            {
              order,
              orderHash,
              fulfiller: constants.AddressZero,
            },
            {
              order: mirrorOrder,
              orderHash: mirrorOrderHash,
              fulfiller: constants.AddressZero,
            },
          ],
          executions
        );
        return receipt;
      });
      it("Reverts when token account with no code is supplied", async () => {
        // Seller mints nft
        const { nftId, amount } = await mintAndApprove1155(
          seller,
          marketplaceContract.address
        );

        const offer = [getTestItem1155(nftId, amount, amount, undefined)];

        const consideration = [
          getTestItem20(amount, amount, seller.address, constants.AddressZero),
        ];

        const { order, value } = await createOrder(
          seller,
          zone,
          offer,
          consideration,
          0 // FULL_OPEN
        );

        await expect(
          marketplaceContract
            .connect(buyer)
            .fulfillAdvancedOrder(
              order,
              [],
              toKey(false),
              constants.AddressZero,
              {
                value,
              }
            )
        ).to.be.reverted; // TODO: look into the revert reason more thoroughly
        // Transaction reverted: function returned an unexpected amount of data
      });
      it("Reverts when 721 account with no code is supplied", async () => {
        const offer = [getTestItem721(0, 1, 1, undefined, buyer.address)];

        const consideration = [
          getItemETH(parseEther("10"), parseEther("10"), seller.address),
        ];

        const { order, value } = await createOrder(
          seller,
          zone,
          offer,
          consideration,
          0 // FULL_OPEN
        );

        await expect(
          marketplaceContract
            .connect(buyer)
            .fulfillAdvancedOrder(
              order,
              [],
              toKey(false),
              constants.AddressZero,
              { value }
            )
        ).to.be.revertedWith(`NoContract("${buyer.address}")`);
      });
      it("Reverts when 1155 account with no code is supplied", async () => {
        const amount = toBN(randomBN(2));

        const offer = [
          getTestItem1155(0, amount, amount, constants.AddressZero),
        ];

        const consideration = [
          getItemETH(parseEther("10"), parseEther("10"), seller.address),
        ];

        const { order, value } = await createOrder(
          seller,
          zone,
          offer,
          consideration,
          0 // FULL_OPEN
        );

        await expect(
          marketplaceContract
            .connect(buyer)
            .fulfillAdvancedOrder(
              order,
              [],
              toKey(false),
              constants.AddressZero,
              {
                value,
              }
            )
        ).to.be.revertedWith(`NoContract("${constants.AddressZero}")`);
      });
      it("Reverts when 1155 account with no code is supplied (via conduit)", async () => {
        const amount = toBN(randomBN(2));

        const offer = [
          getTestItem1155(0, amount, amount, constants.AddressZero),
        ];

        const consideration = [
          getItemETH(parseEther("10"), parseEther("10"), seller.address),
        ];

        const { order, value } = await createOrder(
          seller,
          zone,
          offer,
          consideration,
          0, // FULL_OPEN
          [],
          null,
          seller,
          constants.HashZero,
          conduitKeyOne
        );

        await expect(
          marketplaceContract
            .connect(buyer)
            .fulfillAdvancedOrder(
              order,
              [],
              toKey(false),
              constants.AddressZero,
              {
                value,
              }
            )
        ).to.be.revertedWith(`NoContract("${constants.AddressZero}")`);
      });
      it("Reverts when non-token account is supplied as the token", async () => {
        // Seller mints nft
        const { nftId, amount } = await mintAndApprove1155(
          seller,
          marketplaceContract.address
        );

        const offer = [getTestItem1155(nftId, amount, amount, undefined)];

        const consideration = [
          getTestItem20(
            amount,
            amount,
            seller.address,
            marketplaceContract.address
          ),
        ];

        const { order, value } = await createOrder(
          seller,
          zone,
          offer,
          consideration,
          0 // FULL_OPEN
        );

        await expect(
          marketplaceContract
            .connect(buyer)
            .fulfillAdvancedOrder(
              order,
              [],
              toKey(false),
              constants.AddressZero,
              {
                value,
              }
            )
        ).to.be.revertedWith(
          `TokenTransferGenericFailure("${marketplaceContract.address}", "${
            buyer.address
          }", "${seller.address}", 0, ${amount.toString()})`
        );
      });
      it("Reverts when non-token account is supplied as the token fulfilled via conduit", async () => {
        // Seller mints nft
        const { nftId, amount } = await mintAndApprove1155(
          seller,
          marketplaceContract.address
        );

        const offer = [getTestItem1155(nftId, amount, amount, undefined)];

        const consideration = [
          getTestItem20(
            amount,
            amount,
            seller.address,
            marketplaceContract.address
          ),
        ];

        const { order, value } = await createOrder(
          seller,
          zone,
          offer,
          consideration,
          0 // FULL_OPEN
        );

        await expect(
          marketplaceContract
            .connect(buyer)
            .fulfillAdvancedOrder(
              order,
              [],
              conduitKeyOne,
              constants.AddressZero,
              {
                value,
              }
            )
        ).to.be.revertedWith(
          `TokenTransferGenericFailure("${marketplaceContract.address}", "${
            buyer.address
          }", "${seller.address}", 0, ${amount.toString()})`
        );
      });
      it("Reverts when non-1155 account is supplied as the token", async () => {
        const amount = toBN(randomBN(2));

        const offer = [
          getTestItem1155(0, amount, amount, marketplaceContract.address),
        ];

        const consideration = [
          getItemETH(parseEther("10"), parseEther("10"), seller.address),
        ];

        const { order, value } = await createOrder(
          seller,
          zone,
          offer,
          consideration,
          0 // FULL_OPEN
        );

        if (!process.env.REFERENCE) {
          await expect(
            marketplaceContract
              .connect(buyer)
              .fulfillAdvancedOrder(
                order,
                [],
                toKey(false),
                constants.AddressZero,
                {
                  value,
                }
              )
          ).to.be.revertedWith(
            `TokenTransferGenericFailure("${marketplaceContract.address}", "${
              seller.address
            }", "${buyer.address}", 0, ${amount.toString()})`
          );
        } else {
          await expect(
            marketplaceContract
              .connect(buyer)
              .fulfillAdvancedOrder(
                order,
                [],
                toKey(false),
                constants.AddressZero,
                {
                  value,
                }
              )
          ).to.be.reverted;
        }
      });
      it("Reverts when 1155 token is not approved via conduit", async () => {
        // Seller mints first nft
        const { nftId, amount } = await mint1155(seller);

        // Seller mints second nft
        const { nftId: secondNftId, amount: secondAmount } = await mint1155(
          seller
        );

        const offer = [
          getTestItem1155(nftId, amount, amount, testERC1155.address),
          getTestItem1155(
            secondNftId,
            secondAmount,
            secondAmount,
            testERC1155.address
          ),
        ];

        const consideration = [
          getItemETH(parseEther("10"), parseEther("10"), seller.address),
          getItemETH(parseEther("1"), parseEther("1"), zone.address),
          getItemETH(parseEther("1"), parseEther("1"), owner.address),
        ];

        const { order, orderHash, value } = await createOrder(
          seller,
          zone,
          offer,
          consideration,
          0, // FULL_OPEN
          [],
          null,
          seller,
          constants.HashZero,
          conduitKeyOne
        );

        const { mirrorOrder } = await createMirrorBuyNowOrder(
          buyer,
          zone,
          order
        );

        const fulfillments = [
          [[[0, 0]], [[1, 0]]],
          [[[0, 1]], [[1, 1]]],
          [[[1, 0]], [[0, 0]]],
          [[[1, 0]], [[0, 1]]],
          [[[1, 0]], [[0, 2]]],
        ].map(([offerArr, considerationArr]) =>
          toFulfillment(offerArr, considerationArr)
        );

        await expect(
          marketplaceContract
            .connect(owner)
            .matchOrders([order, mirrorOrder], fulfillments, {
              value,
            })
        ).to.be.revertedWith("NOT_AUTHORIZED");

        const orderStatus = await marketplaceContract.getOrderStatus(orderHash);

        expect({ ...orderStatus }).to.deep.equal(
          buildOrderStatus(false, false, 0, 0)
        );
      });
      it("Reverts when 1155 token with no code is supplied as the token via conduit", async () => {
        // Seller mints first nft
        const nftId = toBN(randomBN(4));
        const amount = toBN(randomBN(4));

        // Seller mints second nft
        const secondNftId = toBN(randomBN(4));
        const secondAmount = toBN(randomBN(4));

        const offer = [
          getTestItem1155(nftId, amount, amount, constants.AddressZero),
          getTestItem1155(
            secondNftId,
            secondAmount,
            secondAmount,
            constants.AddressZero
          ),
        ];

        const consideration = [
          getItemETH(parseEther("10"), parseEther("10"), seller.address),
          getItemETH(parseEther("1"), parseEther("1"), zone.address),
          getItemETH(parseEther("1"), parseEther("1"), owner.address),
        ];

        const { order, orderHash, value } = await createOrder(
          seller,
          zone,
          offer,
          consideration,
          0, // FULL_OPEN
          [],
          null,
          seller,
          constants.HashZero,
          conduitKeyOne
        );

        const { mirrorOrder } = await createMirrorBuyNowOrder(
          buyer,
          zone,
          order
        );

        const fulfillments = [
          [[[0, 0]], [[1, 0]]],
          [[[0, 1]], [[1, 1]]],
          [[[1, 0]], [[0, 0]]],
          [[[1, 0]], [[0, 1]]],
          [[[1, 0]], [[0, 2]]],
        ].map(([offerArr, considerationArr]) =>
          toFulfillment(offerArr, considerationArr)
        );

        await expect(
          marketplaceContract
            .connect(owner)
            .matchOrders([order, mirrorOrder], fulfillments, {
              value,
            })
        ).to.be.revertedWith("NoContract", constants.AddressZero);

        const orderStatus = await marketplaceContract.getOrderStatus(orderHash);

        expect({ ...orderStatus }).to.deep.equal(
          buildOrderStatus(false, false, 0, 0)
        );
      });
      it("Reverts when non-payable ether recipient is supplied", async () => {
        // Seller mints nft
        const nftId = await mintAndApprove721(
          seller,
          marketplaceContract.address
        );

        const offer = [getTestItem721(nftId)];

        const consideration = [
          getItemETH(parseEther("10"), parseEther("10"), seller.address),
          getItemETH(
            parseEther("1"),
            parseEther("1"),
            marketplaceContract.address
          ),
          getItemETH(parseEther("1"), parseEther("1"), owner.address),
        ];

        const { order, value } = await createOrder(
          seller,
          zone,
          offer,
          consideration,
          0 // FULL_OPEN
        );

        const basicOrderParameters = getBasicOrderParameters(
          0, // EthForERC721
          order
        );

        await expect(
          marketplaceContract
            .connect(buyer)
            .fulfillBasicOrder(basicOrderParameters, {
              value,
            })
        ).to.be.revertedWith(
          `EtherTransferGenericFailure("${
            marketplaceContract.address
          }", ${parseEther("1").toString()})`
        );
      });
    });

    describe("Basic Order Calldata", () => {
      let calldata, value;

      before(async () => {
        // Seller mints nft
        const nftId = await mintAndApprove721(
          seller,
          marketplaceContract.address
        );

        const offer = [getTestItem721(nftId)];

        const consideration = [
          getItemETH(parseEther("10"), parseEther("10"), seller.address),
        ];
        let order;
        ({ order, value } = await createOrder(
          seller,
          zone,
          offer,
          consideration,
          0 // FULL_OPEN
        ));

        const basicOrderParameters = getBasicOrderParameters(
          0, // EthForERC721
          order
        );

        ({ data: calldata } =
          await marketplaceContract.populateTransaction.fulfillBasicOrder(
            basicOrderParameters
          ));
      });

      it("Reverts if BasicOrderParameters has non-default offset", async () => {
        const badData = [calldata.slice(0, 73), "1", calldata.slice(74)].join(
          ""
        );
        expect(badData.length).to.eq(calldata.length);

        await expect(
          buyer.sendTransaction({
            to: marketplaceContract.address,
            data: badData,
            value,
          })
        ).to.be.revertedWith("InvalidBasicOrderParameterEncoding");
      });

      it("Reverts if additionalRecipients has non-default offset", async () => {
        const badData = [
          calldata.slice(0, 1161),
          "1",
          calldata.slice(1162),
        ].join("");

        await expect(
          buyer.sendTransaction({
            to: marketplaceContract.address,
            data: badData,
            value,
          })
        ).to.be.revertedWith("InvalidBasicOrderParameterEncoding");
      });

      it("Reverts if signature has non-default offset", async () => {
        const badData = [
          calldata.slice(0, 1161),
          "2",
          calldata.slice(1162),
        ].join("");

        await expect(
          buyer.sendTransaction({
            to: marketplaceContract.address,
            data: badData,
            value,
          })
        ).to.be.revertedWith("InvalidBasicOrderParameterEncoding");
      });
    });

    describe("Reentrancy", async () => {
      it("Reverts on a reentrant call", async () => {
        // Seller mints nft
        const nftId = await mintAndApprove721(
          seller,
          marketplaceContract.address
        );

        const offer = [getTestItem721(nftId)];

        const consideration = [
          getItemETH(parseEther("10"), parseEther("10"), seller.address),
          getItemETH(parseEther("1"), parseEther("1"), reenterer.address),
        ];

        const { order, value } = await createOrder(
          seller,
          zone,
          offer,
          consideration,
          0 // FULL_OPEN
        );

        // prepare the reentrant call on the reenterer
        const callData = marketplaceContract.interface.encodeFunctionData(
          "fulfillOrder",
          [order, toKey(false)]
        );
        const tx = await reenterer.prepare(
          marketplaceContract.address,
          0,
          callData
        );
        await tx.wait();

        if (!process.env.REFERENCE) {
          await expect(
            marketplaceContract
              .connect(buyer)
              .fulfillOrder(order, toKey(false), {
                value,
              })
          ).to.be.revertedWith("NoReentrantCalls");
        } else {
          await expect(
            marketplaceContract
              .connect(buyer)
              .fulfillOrder(order, toKey(false), {
                value,
              })
          ).to.be.reverted;
        }
      });
    });
  });
});<|MERGE_RESOLUTION|>--- conflicted
+++ resolved
@@ -101,518 +101,7 @@
     await network.provider.request({
       method: "hardhat_reset",
     });
-<<<<<<< HEAD
-
-    const tempConduit = conduitImplementation.attach(tempConduitAddress);
-    return tempConduit;
-  };
-
-  // Deploys a new contract based on itemType
-  const deployContracts = async (itemType) => {
-    let tempContract;
-
-    switch (itemType) {
-      case 0:
-        break;
-      case 1: // ERC20
-        tempContract = await deployContract("TestERC20", owner.address);
-        break;
-      case 2: // ERC721
-      case 4: // ERC721_WITH_CRITERIA
-        tempContract = await deployContract("TestERC721", owner.address);
-        break;
-      case 3: // ERC1155
-      case 5: // ERC1155_WITH_CRITERIA
-        tempContract = await deployContract("TestERC1155", owner.address);
-        break;
-    }
-    return tempContract;
-  };
-
-  const checkTransferEvent = async (
-    tx,
-    item,
-    { offerer, conduitKey, target }
-  ) => {
-    const {
-      itemType,
-      token,
-      identifier: id1,
-      identifierOrCriteria: id2,
-      amount,
-      recipient,
-    } = item;
-    const identifier = id1 || id2;
-    const sender = getTransferSender(offerer, conduitKey);
-    if ([1, 2, 5].includes(itemType)) {
-      const contract = new Contract(
-        token,
-        (itemType === 1 ? testERC20 : testERC721).interface,
-        provider
-      );
-      await expect(tx)
-        .to.emit(contract, "Transfer")
-        .withArgs(offerer, recipient, itemType === 1 ? amount : identifier);
-    } else if ([3, 4].includes(itemType)) {
-      const contract = new Contract(token, testERC1155.interface, provider);
-      const operator = sender !== offerer ? sender : target;
-      await expect(tx)
-        .to.emit(contract, "TransferSingle")
-        .withArgs(operator, offerer, recipient, identifier, amount);
-    }
-  };
-
-  // Creates a transfer object after minting a random amount
-  // of tokens, and setting receiver's token approval based on itemType
-  const createTransferWithApproval = async (
-    contract,
-    receiver,
-    itemType,
-    approvalAddress,
-    from,
-    to
-  ) => {
-    let identifier = 0;
-    let amount;
-    const token = contract.address;
-
-    switch (itemType) {
-      case 0:
-        break;
-      case 1: // ERC20
-        amount = minRandom(100);
-        await contract.mint(receiver.address, amount);
-
-        // Receiver approves contract to transfer tokens
-        await whileImpersonating(receiver.address, provider, async () => {
-          await expect(
-            contract.connect(receiver).approve(approvalAddress, amount)
-          )
-            .to.emit(contract, "Approval")
-            .withArgs(receiver.address, approvalAddress, amount);
-        });
-        break;
-      case 2: // ERC721
-      case 4: // ERC721_WITH_CRITERIA
-        amount = 1;
-        identifier = randomBN();
-        await contract.mint(receiver.address, identifier);
-
-        // Receiver approves contract to transfer tokens
-        await set721ApprovalForAll(receiver, approvalAddress, true, contract);
-        break;
-      case 3: // ERC1155
-      case 5: // ERC1155_WITH_CRITERIA
-        identifier = random128();
-        amount = minRandom(1);
-        await contract.mint(receiver.address, identifier, amount);
-
-        // Receiver approves contract to transfer tokens
-        await set1155ApprovalForAll(receiver, approvalAddress, true, contract);
-        break;
-    }
-    return { itemType, token, from, to, identifier, amount };
-  };
-
-  const checkExpectedEvents = async (
-    tx,
-    receipt,
-    orderGroups,
-    standardExecutions,
-    criteriaResolvers = [],
-    shouldSkipAmountComparison = false,
-    multiplier = 1
-  ) => {
-    const { timestamp } = await provider.getBlock(receipt.blockHash);
-
-    if (standardExecutions && standardExecutions.length) {
-      for (const standardExecution of standardExecutions) {
-        const { item, offerer, conduitKey } = standardExecution;
-        await checkTransferEvent(tx, item, {
-          offerer,
-          conduitKey,
-          target: receipt.to,
-        });
-      }
-
-      // TODO: sum up executions and compare to orders to ensure that all the
-      // items (or partially-filled items) are accounted for
-    }
-
-    if (criteriaResolvers && criteriaResolvers.length) {
-      for (const { orderIndex, side, index, identifier } of criteriaResolvers) {
-        const itemType =
-          orderGroups[orderIndex].order.parameters[
-            side === 0 ? "offer" : "consideration"
-          ][index].itemType;
-        if (itemType < 4) {
-          console.error("APPLYING CRITERIA TO NON-CRITERIA-BASED ITEM");
-          process.exit(1);
-        }
-
-        orderGroups[orderIndex].order.parameters[
-          side === 0 ? "offer" : "consideration"
-        ][index].itemType = itemType - 2;
-        orderGroups[orderIndex].order.parameters[
-          side === 0 ? "offer" : "consideration"
-        ][index].identifierOrCriteria = identifier;
-      }
-    }
-
-    for (const {
-      order,
-      orderHash,
-      fulfiller,
-      recipient,
-      fulfillerConduitKey,
-    } of orderGroups) {
-      const duration = toBN(order.parameters.endTime).sub(
-        order.parameters.startTime
-      );
-      const elapsed = toBN(timestamp).sub(order.parameters.startTime);
-      const remaining = duration.sub(elapsed);
-
-      const marketplaceContractEvents = receipt.events
-        .filter((x) => x.address === marketplaceContract.address)
-        .map((x) => ({
-          eventName: x.event,
-          eventSignature: x.eventSignature,
-          orderHash: x.args.orderHash,
-          offerer: x.args.offerer,
-          zone: x.args.zone,
-          recipient: x.args.recipient,
-          offer: x.args.offer.map((y) => ({
-            itemType: y.itemType,
-            token: y.token,
-            identifier: y.identifier,
-            amount: y.amount,
-          })),
-          consideration: x.args.consideration.map((y) => ({
-            itemType: y.itemType,
-            token: y.token,
-            identifier: y.identifier,
-            amount: y.amount,
-            recipient: y.recipient,
-          })),
-        }))
-        .filter((x) => x.orderHash === orderHash);
-
-      expect(marketplaceContractEvents.length).to.equal(1);
-
-      const event = marketplaceContractEvents[0];
-
-      expect(event.eventName).to.equal("OrderFulfilled");
-      expect(event.eventSignature).to.equal(
-        "OrderFulfilled(" +
-          "bytes32,address,address,address,(" +
-          "uint8,address,uint256,uint256)[],(" +
-          "uint8,address,uint256,uint256,address)[])"
-      );
-      expect(event.orderHash).to.equal(orderHash);
-      expect(event.offerer).to.equal(order.parameters.offerer);
-      expect(event.zone).to.equal(order.parameters.zone);
-      expect(event.recipient).to.equal(recipient || fulfiller);
-
-      const { offerer, conduitKey, consideration, offer } = order.parameters;
-      const compareEventItems = async (
-        item,
-        orderItem,
-        isConsiderationItem
-      ) => {
-        expect(item.itemType).to.equal(
-          orderItem.itemType > 3 ? orderItem.itemType - 2 : orderItem.itemType
-        );
-        expect(item.token).to.equal(orderItem.token);
-        expect(item.token).to.equal(tokenByType[item.itemType].address);
-        if (orderItem.itemType < 4) {
-          // no criteria-based
-          expect(item.identifier).to.equal(orderItem.identifierOrCriteria);
-        } else {
-          console.error("CRITERIA-BASED EVENT VALIDATION NOT MET");
-          process.exit(1);
-        }
-
-        if (order.parameters.orderType === 0) {
-          // FULL_OPEN (no partial fills)
-          if (
-            orderItem.startAmount.toString() === orderItem.endAmount.toString()
-          ) {
-            expect(item.amount.toString()).to.equal(
-              orderItem.endAmount.toString()
-            );
-          } else {
-            expect(item.amount.toString()).to.equal(
-              toBN(orderItem.startAmount)
-                .mul(remaining)
-                .add(toBN(orderItem.endAmount).mul(elapsed))
-                .add(isConsiderationItem ? duration.sub(1) : 0)
-                .div(duration)
-                .toString()
-            );
-          }
-        } else {
-          if (
-            orderItem.startAmount.toString() === orderItem.endAmount.toString()
-          ) {
-            expect(item.amount.toString()).to.equal(
-              orderItem.endAmount
-                .mul(order.numerator)
-                .div(order.denominator)
-                .toString()
-            );
-          } else {
-            console.error("SLIDING AMOUNT NOT IMPLEMENTED YET");
-            process.exit(1);
-          }
-        }
-      };
-
-      if (!standardExecutions || !standardExecutions.length) {
-        for (const item of consideration) {
-          const { startAmount, endAmount } = item;
-          let amount;
-          if (order.parameters.orderType === 0) {
-            amount = startAmount.eq(endAmount)
-              ? endAmount
-              : startAmount
-                  .mul(remaining)
-                  .add(endAmount.mul(elapsed))
-                  .add(duration.sub(1))
-                  .div(duration);
-          } else {
-            amount = endAmount.mul(order.numerator).div(order.denominator);
-          }
-          amount = amount.mul(multiplier);
-
-          await checkTransferEvent(
-            tx,
-            { ...item, amount },
-            {
-              offerer: receipt.from,
-              conduitKey: fulfillerConduitKey,
-              target: receipt.to,
-            }
-          );
-        }
-
-        for (const item of offer) {
-          const { startAmount, endAmount } = item;
-          let amount;
-          if (order.parameters.orderType === 0) {
-            amount = startAmount.eq(endAmount)
-              ? endAmount
-              : startAmount
-                  .mul(remaining)
-                  .add(endAmount.mul(elapsed))
-                  .div(duration);
-          } else {
-            amount = endAmount.mul(order.numerator).div(order.denominator);
-          }
-          amount = amount.mul(multiplier);
-
-          await checkTransferEvent(
-            tx,
-            { ...item, amount, recipient: recipient || receipt.from },
-            {
-              offerer,
-              conduitKey,
-              target: receipt.to,
-            }
-          );
-        }
-      }
-
-      expect(event.offer.length).to.equal(order.parameters.offer.length);
-      for (const [index, offer] of Object.entries(event.offer)) {
-        const offerItem = order.parameters.offer[index];
-        await compareEventItems(offer, offerItem, false);
-
-        const tokenEvents = receipt.events.filter(
-          (x) => x.address === offerItem.token
-        );
-
-        if (offer.itemType === 1) {
-          // ERC20
-          // search for transfer
-          const transferLogs = tokenEvents
-            .map((x) => testERC20.interface.parseLog(x))
-            .filter(
-              (x) =>
-                x.signature === "Transfer(address,address,uint256)" &&
-                x.args.from === event.offerer &&
-                (fulfiller !== constants.AddressZero
-                  ? x.args.to === fulfiller
-                  : true)
-            );
-
-          expect(transferLogs.length).to.be.above(0);
-          for (const transferLog of transferLogs) {
-            // TODO: check each transferred amount
-          }
-        } else if (offer.itemType === 2) {
-          // ERC721
-          // search for transfer
-          const transferLogs = tokenEvents
-            .map((x) => testERC721.interface.parseLog(x))
-            .filter(
-              (x) =>
-                x.signature === "Transfer(address,address,uint256)" &&
-                x.args.from === event.offerer &&
-                (fulfiller !== constants.AddressZero
-                  ? x.args.to === recipient || fulfiller
-                  : true)
-            );
-
-          expect(transferLogs.length).to.equal(1);
-          const transferLog = transferLogs[0];
-          expect(transferLog.args.id.toString()).to.equal(
-            offer.identifier.toString()
-          );
-        } else if (offer.itemType === 3) {
-          // search for transfer
-          const transferLogs = tokenEvents
-            .map((x) => testERC1155.interface.parseLog(x))
-            .filter(
-              (x) =>
-                (x.signature ===
-                  "TransferSingle(address,address,address,uint256,uint256)" &&
-                  x.args.from === event.offerer &&
-                  (fulfiller !== constants.AddressZero
-                    ? x.args.to === fulfiller
-                    : true)) ||
-                (x.signature ===
-                  "TransferBatch(address,address,address,uint256[],uint256[])" &&
-                  x.args.from === event.offerer &&
-                  (fulfiller !== constants.AddressZero
-                    ? x.args.to === fulfiller
-                    : true))
-            );
-
-          expect(transferLogs.length > 0).to.be.true;
-
-          let found = false;
-          for (const transferLog of transferLogs) {
-            if (
-              transferLog.signature ===
-                "TransferSingle(address,address,address,uint256,uint256)" &&
-              transferLog.args.id.toString() === offer.identifier.toString() &&
-              (shouldSkipAmountComparison ||
-                transferLog.args.amount.toString() ===
-                  offer.amount.mul(multiplier).toString())
-            ) {
-              found = true;
-              break;
-            }
-          }
-
-          expect(found).to.be.true;
-        }
-      }
-
-      expect(event.consideration.length).to.equal(
-        order.parameters.consideration.length
-      );
-      for (const [index, consideration] of Object.entries(
-        event.consideration
-      )) {
-        const considerationItem = order.parameters.consideration[index];
-        await compareEventItems(consideration, considerationItem, true);
-        expect(consideration.recipient).to.equal(considerationItem.recipient);
-
-        const tokenEvents = receipt.events.filter(
-          (x) => x.address === considerationItem.token
-        );
-
-        if (consideration.itemType === 1) {
-          // ERC20
-          // search for transfer
-          const transferLogs = tokenEvents
-            .map((x) => testERC20.interface.parseLog(x))
-            .filter(
-              (x) =>
-                x.signature === "Transfer(address,address,uint256)" &&
-                x.args.to === consideration.recipient
-            );
-
-          expect(transferLogs.length).to.be.above(0);
-          for (const transferLog of transferLogs) {
-            // TODO: check each transferred amount
-          }
-        } else if (consideration.itemType === 2) {
-          // ERC721
-          // search for transfer
-
-          const transferLogs = tokenEvents
-            .map((x) => testERC721.interface.parseLog(x))
-            .filter(
-              (x) =>
-                x.signature === "Transfer(address,address,uint256)" &&
-                x.args.to === consideration.recipient
-            );
-
-          expect(transferLogs.length).to.equal(1);
-          const transferLog = transferLogs[0];
-          expect(transferLog.args.id.toString()).to.equal(
-            consideration.identifier.toString()
-          );
-        } else if (consideration.itemType === 3) {
-          // search for transfer
-          const transferLogs = tokenEvents
-            .map((x) => testERC1155.interface.parseLog(x))
-            .filter(
-              (x) =>
-                (x.signature ===
-                  "TransferSingle(address,address,address,uint256,uint256)" &&
-                  x.args.to === consideration.recipient) ||
-                (x.signature ===
-                  "TransferBatch(address,address,address,uint256[],uint256[])" &&
-                  x.args.to === consideration.recipient)
-            );
-
-          expect(transferLogs.length > 0).to.be.true;
-
-          let found = false;
-          for (const transferLog of transferLogs) {
-            if (
-              transferLog.signature ===
-                "TransferSingle(address,address,address,uint256,uint256)" &&
-              transferLog.args.id.toString() ===
-                consideration.identifier.toString() &&
-              (shouldSkipAmountComparison ||
-                transferLog.args.amount.toString() ===
-                  consideration.amount.mul(multiplier).toString())
-            ) {
-              found = true;
-              break;
-            }
-          }
-
-          expect(found).to.be.true;
-        }
-      }
-    }
-  };
-
-  const defaultBuyNowMirrorFulfillment = [
-    [[[0, 0]], [[1, 0]]],
-    [[[1, 0]], [[0, 0]]],
-    [[[1, 0]], [[0, 1]]],
-    [[[1, 0]], [[0, 2]]],
-  ].map(([offerArr, considerationArr]) =>
-    toFulfillment(offerArr, considerationArr)
-  );
-
-  const defaultAcceptOfferMirrorFulfillment = [
-    [[[1, 0]], [[0, 0]]],
-    [[[0, 0]], [[1, 0]]],
-    [[[0, 0]], [[0, 1]]],
-    [[[0, 0]], [[0, 2]]],
-  ].map(([offerArr, considerationArr]) =>
-    toFulfillment(offerArr, considerationArr)
-  );
-=======
   });
->>>>>>> cfdb8e58
 
   before(async () => {
     owner = new ethers.Wallet(randomHex(32), provider);
@@ -640,343 +129,6 @@
       getTestItem721,
       getTestItem721WithCriteria,
       testERC1155,
-<<<<<<< HEAD
-    ];
-
-    // Required for EIP712 signing
-    domainData = {
-      name: process.env.REFERENCE ? "Consideration" : "Seaport",
-      version: VERSION,
-      chainId: chainId,
-      verifyingContract: marketplaceContract.address,
-    };
-
-    withBalanceChecks = async (
-      ordersArray, // TODO: include order statuses to account for partial fills
-      additonalPayouts,
-      criteriaResolvers,
-      fn,
-      multiplier = 1,
-      recipient = null
-    ) => {
-      const ordersClone = JSON.parse(JSON.stringify(ordersArray));
-      for (const [i, order] of Object.entries(ordersClone)) {
-        order.parameters.startTime = ordersArray[i].parameters.startTime;
-        order.parameters.endTime = ordersArray[i].parameters.endTime;
-
-        for (const [j, offerItem] of Object.entries(order.parameters.offer)) {
-          offerItem.startAmount =
-            ordersArray[i].parameters.offer[j].startAmount;
-          offerItem.endAmount = ordersArray[i].parameters.offer[j].endAmount;
-        }
-
-        for (const [j, considerationItem] of Object.entries(
-          order.parameters.consideration
-        )) {
-          considerationItem.startAmount =
-            ordersArray[i].parameters.consideration[j].startAmount;
-          considerationItem.endAmount =
-            ordersArray[i].parameters.consideration[j].endAmount;
-        }
-      }
-
-      if (criteriaResolvers) {
-        for (const {
-          orderIndex,
-          side,
-          index,
-          identifier,
-        } of criteriaResolvers) {
-          const itemType =
-            ordersClone[orderIndex].parameters[
-              side === 0 ? "offer" : "consideration"
-            ][index].itemType;
-          if (itemType < 4) {
-            console.error("APPLYING CRITERIA TO NON-CRITERIA-BASED ITEM");
-            process.exit(1);
-          }
-
-          ordersClone[orderIndex].parameters[
-            side === 0 ? "offer" : "consideration"
-          ][index].itemType = itemType - 2;
-          ordersClone[orderIndex].parameters[
-            side === 0 ? "offer" : "consideration"
-          ][index].identifierOrCriteria = identifier;
-        }
-      }
-
-      const allOfferedItems = ordersClone
-        .map((x) =>
-          x.parameters.offer.map((offerItem) => ({
-            ...offerItem,
-            account: x.parameters.offerer,
-            numerator: x.numerator,
-            denominator: x.denominator,
-            startTime: x.parameters.startTime,
-            endTime: x.parameters.endTime,
-          }))
-        )
-        .flat();
-
-      const allReceivedItems = ordersClone
-        .map((x) =>
-          x.parameters.consideration.map((considerationItem) => ({
-            ...considerationItem,
-            numerator: x.numerator,
-            denominator: x.denominator,
-            startTime: x.parameters.startTime,
-            endTime: x.parameters.endTime,
-          }))
-        )
-        .flat();
-
-      for (const offeredItem of allOfferedItems) {
-        if (offeredItem.itemType > 3) {
-          console.error("CRITERIA ON OFFERED ITEM NOT RESOLVED");
-          process.exit(1);
-        }
-
-        if (offeredItem.itemType === 0) {
-          // ETH
-          offeredItem.initialBalance = await provider.getBalance(
-            offeredItem.account
-          );
-        } else if (offeredItem.itemType === 3) {
-          // ERC1155
-          offeredItem.initialBalance = await tokenByType[
-            offeredItem.itemType
-          ].balanceOf(offeredItem.account, offeredItem.identifierOrCriteria);
-        } else if (offeredItem.itemType < 4) {
-          offeredItem.initialBalance = await tokenByType[
-            offeredItem.itemType
-          ].balanceOf(offeredItem.account);
-        }
-
-        if (offeredItem.itemType === 2) {
-          // ERC721
-          offeredItem.ownsItemBefore =
-            (await tokenByType[offeredItem.itemType].ownerOf(
-              offeredItem.identifierOrCriteria
-            )) === offeredItem.account;
-        }
-      }
-
-      for (const receivedItem of allReceivedItems) {
-        if (receivedItem.itemType > 3) {
-          console.error(
-            "CRITERIA-BASED BALANCE RECEIVED CHECKS NOT IMPLEMENTED YET"
-          );
-          process.exit(1);
-        }
-
-        if (receivedItem.itemType === 0) {
-          // ETH
-          receivedItem.initialBalance = await provider.getBalance(
-            receivedItem.recipient
-          );
-        } else if (receivedItem.itemType === 3) {
-          // ERC1155
-          receivedItem.initialBalance = await tokenByType[
-            receivedItem.itemType
-          ].balanceOf(
-            receivedItem.recipient,
-            receivedItem.identifierOrCriteria
-          );
-        } else {
-          receivedItem.initialBalance = await tokenByType[
-            receivedItem.itemType
-          ].balanceOf(receivedItem.recipient);
-        }
-
-        if (receivedItem.itemType === 2) {
-          // ERC721
-          receivedItem.ownsItemBefore =
-            (await tokenByType[receivedItem.itemType].ownerOf(
-              receivedItem.identifierOrCriteria
-            )) === receivedItem.recipient;
-        }
-      }
-
-      const receipt = await fn();
-
-      const from = receipt.from;
-      const gasUsed = receipt.gasUsed;
-
-      for (const offeredItem of allOfferedItems) {
-        if (offeredItem.account === from && offeredItem.itemType === 0) {
-          offeredItem.initialBalance = offeredItem.initialBalance.sub(gasUsed);
-        }
-      }
-
-      for (const receivedItem of allReceivedItems) {
-        if (receivedItem.recipient === from && receivedItem.itemType === 0) {
-          receivedItem.initialBalance =
-            receivedItem.initialBalance.sub(gasUsed);
-        }
-      }
-
-      for (const offeredItem of allOfferedItems) {
-        if (offeredItem.itemType > 3) {
-          console.error("CRITERIA-BASED BALANCE OFFERED CHECKS NOT MET");
-          process.exit(1);
-        }
-
-        if (offeredItem.itemType === 0) {
-          // ETH
-          offeredItem.finalBalance = await provider.getBalance(
-            offeredItem.account
-          );
-        } else if (offeredItem.itemType === 3) {
-          // ERC1155
-          offeredItem.finalBalance = await tokenByType[
-            offeredItem.itemType
-          ].balanceOf(offeredItem.account, offeredItem.identifierOrCriteria);
-        } else if (offeredItem.itemType < 3) {
-          // TODO: criteria-based
-          offeredItem.finalBalance = await tokenByType[
-            offeredItem.itemType
-          ].balanceOf(offeredItem.account);
-        }
-
-        if (offeredItem.itemType === 2) {
-          // ERC721
-          offeredItem.ownsItemAfter =
-            (await tokenByType[offeredItem.itemType].ownerOf(
-              offeredItem.identifierOrCriteria
-            )) === offeredItem.account;
-        }
-      }
-
-      for (const receivedItem of allReceivedItems) {
-        if (receivedItem.itemType > 3) {
-          console.error("CRITERIA-BASED BALANCE RECEIVED CHECKS NOT MET");
-          process.exit(1);
-        }
-
-        if (receivedItem.itemType === 0) {
-          // ETH
-          receivedItem.finalBalance = await provider.getBalance(
-            receivedItem.recipient
-          );
-        } else if (receivedItem.itemType === 3) {
-          // ERC1155
-          receivedItem.finalBalance = await tokenByType[
-            receivedItem.itemType
-          ].balanceOf(
-            receivedItem.recipient,
-            receivedItem.identifierOrCriteria
-          );
-        } else {
-          receivedItem.finalBalance = await tokenByType[
-            receivedItem.itemType
-          ].balanceOf(receivedItem.recipient);
-        }
-
-        if (receivedItem.itemType === 2) {
-          // ERC721
-          receivedItem.ownsItemAfter =
-            (await tokenByType[receivedItem.itemType].ownerOf(
-              receivedItem.identifierOrCriteria
-            )) === receivedItem.recipient;
-        }
-      }
-
-      const { timestamp } = await provider.getBlock(receipt.blockHash);
-
-      for (const offeredItem of allOfferedItems) {
-        const duration = toBN(offeredItem.endTime).sub(offeredItem.startTime);
-        const elapsed = toBN(timestamp).sub(offeredItem.startTime);
-        const remaining = duration.sub(elapsed);
-
-        if (offeredItem.itemType < 4) {
-          // TODO: criteria-based
-          if (!additonalPayouts) {
-            expect(
-              offeredItem.initialBalance
-                .sub(offeredItem.finalBalance)
-                .toString()
-            ).to.equal(
-              toBN(offeredItem.startAmount)
-                .mul(remaining)
-                .add(toBN(offeredItem.endAmount).mul(elapsed))
-                .div(duration)
-                .mul(offeredItem.numerator)
-                .div(offeredItem.denominator)
-                .mul(multiplier)
-                .toString()
-            );
-          } else {
-            expect(
-              offeredItem.initialBalance
-                .sub(offeredItem.finalBalance)
-                .toString()
-            ).to.equal(additonalPayouts.add(offeredItem.endAmount).toString());
-          }
-        }
-
-        if (offeredItem.itemType === 2) {
-          // ERC721
-          expect(offeredItem.ownsItemBefore).to.equal(true);
-          expect(offeredItem.ownsItemAfter).to.equal(false);
-        }
-      }
-
-      for (const receivedItem of allReceivedItems) {
-        const duration = toBN(receivedItem.endTime).sub(receivedItem.startTime);
-        const elapsed = toBN(timestamp).sub(receivedItem.startTime);
-        const remaining = duration.sub(elapsed);
-
-        expect(
-          receivedItem.finalBalance.sub(receivedItem.initialBalance).toString()
-        ).to.equal(
-          toBN(receivedItem.startAmount)
-            .mul(remaining)
-            .add(toBN(receivedItem.endAmount).mul(elapsed))
-            .add(duration.sub(1))
-            .div(duration)
-            .mul(receivedItem.numerator)
-            .div(receivedItem.denominator)
-            .mul(multiplier)
-            .toString()
-        );
-
-        if (receivedItem.itemType === 2) {
-          // ERC721
-          expect(receivedItem.ownsItemBefore).to.equal(false);
-          expect(receivedItem.ownsItemAfter).to.equal(true);
-        }
-      }
-
-      return receipt;
-    };
-
-    simulateMatchOrders = async (orders, fulfillments, caller, value) => {
-      return marketplaceContract
-        .connect(caller)
-        .callStatic.matchOrders(orders, fulfillments, {
-          value,
-        });
-    };
-
-    simulateAdvancedMatchOrders = async (
-      orders,
-      criteriaResolvers,
-      fulfillments,
-      caller,
-      value
-    ) => {
-      return marketplaceContract
-        .connect(caller)
-        .callStatic.matchAdvancedOrders(
-          orders,
-          criteriaResolvers,
-          fulfillments,
-          {
-            value,
-          }
-        );
-    };
-=======
       set1155ApprovalForAll,
       mint1155,
       mintAndApprove1155,
@@ -993,7 +145,6 @@
       withBalanceChecks,
       checkExpectedEvents,
     } = await seaportFixture(owner));
->>>>>>> cfdb8e58
   });
 
   describe("Getter tests", async () => {
@@ -1151,66 +302,8 @@
             seller,
             marketplaceContract.address
           );
-
-          const offer = [getTestItem721(nftId)];
-
-          const consideration = [
-            getItemETH(parseEther("10"), parseEther("10"), seller.address),
-            getItemETH(parseEther("1"), parseEther("1"), zone.address),
-          ];
-
-          const { order, orderHash, value } = await createOrder(
-            seller,
-            zone,
-            offer,
-            consideration,
-            0 // FULL_OPEN
-          );
-
-          // Add a tip
-          order.parameters.consideration.push(
-            getItemETH(parseEther("1"), parseEther("1"), owner.address)
-          );
-
-          await withBalanceChecks([order], 0, null, async () => {
-            const tx = marketplaceContract
-              .connect(buyer)
-              .fulfillOrder(order, toKey(false), {
-                value: value.add(parseEther("1")),
-              });
-            const receipt = await (await tx).wait();
-            await checkExpectedEvents(tx, receipt, [
-              {
-                order,
-                orderHash,
-                fulfiller: buyer.address,
-                fulfillerConduitKey: toKey(false),
-              },
-            ]);
-
-            return receipt;
-          });
-        });
-        it("ERC721 <=> ETH (standard with restricted order)", async () => {
-          const nftId = await mintAndApprove721(
-            seller,
-            marketplaceContract.address
-          );
-
-          const offer = [getTestItem721(nftId)];
-
-          const consideration = [
-            getItemETH(parseEther("10"), parseEther("10"), seller.address),
-            getItemETH(parseEther("1"), parseEther("1"), zone.address),
-            getItemETH(parseEther("1"), parseEther("1"), owner.address),
-          ];
-
-          const { order, orderHash, value } = await createOrder(
-            seller,
-            stubZone,
-            offer,
-            consideration,
-            2 // FULL_RESTRICTED
+            constants.HashZero,
+            true // extraCheap
           );
 
           await withBalanceChecks([order], 0, null, async () => {
@@ -1225,286 +318,6 @@
                 order,
                 orderHash,
                 fulfiller: buyer.address,
-                fulfillerConduitKey: toKey(false),
-              },
-            ]);
-
-            return receipt;
-          });
-        });
-        it("ERC721 <=> ETH (standard with restricted order and extra data)", async () => {
-          const nftId = await mintAndApprove721(
-            seller,
-            marketplaceContract.address
-          );
-
-          const offer = [getTestItem721(nftId)];
-
-          const consideration = [
-            getItemETH(parseEther("10"), parseEther("10"), seller.address),
-            getItemETH(parseEther("1"), parseEther("1"), zone.address),
-            getItemETH(parseEther("1"), parseEther("1"), owner.address),
-          ];
-
-          const { order, orderHash, value } = await createOrder(
-            seller,
-            stubZone,
-            offer,
-            consideration,
-            2 // FULL_RESTRICTED
-          );
-
-          order.extraData = "0x1234";
-
-          await withBalanceChecks([order], 0, null, async () => {
-            const tx = marketplaceContract
-              .connect(buyer)
-              .fulfillAdvancedOrder(
-                order,
-                [],
-                toKey(false),
-                constants.AddressZero,
-                {
-                  value,
-                }
-              );
-            const receipt = await (await tx).wait();
-            await checkExpectedEvents(tx, receipt, [
-              {
-                order,
-                orderHash,
-                fulfiller: buyer.address,
-              },
-            ]);
-
-            return receipt;
-          });
-        });
-        it("ERC721 <=> ETH (standard with restricted order, specified recipient and extra data)", async () => {
-          const nftId = await mintAndApprove721(
-            seller,
-            marketplaceContract.address
-          );
-
-          const offer = [getTestItem721(nftId)];
-
-          const consideration = [
-            getItemETH(parseEther("10"), parseEther("10"), seller.address),
-            getItemETH(parseEther("1"), parseEther("1"), zone.address),
-          ];
-
-          const { order, orderHash, value } = await createOrder(
-            seller,
-            stubZone,
-            offer,
-            consideration,
-            2 // FULL_RESTRICTED
-          );
-
-          order.extraData = "0x1234";
-
-          await withBalanceChecks([order], 0, null, async () => {
-            const tx = marketplaceContract
-              .connect(buyer)
-              .fulfillAdvancedOrder(order, [], toKey(false), owner.address, {
-                value,
-              });
-            const receipt = await (await tx).wait();
-            await checkExpectedEvents(tx, receipt, [
-              {
-                order,
-                orderHash,
-                fulfiller: buyer.address,
-                recipient: owner.address,
-              },
-            ]);
-
-            return receipt;
-          });
-        });
-        it("ERC721 <=> ETH (basic)", async () => {
-          const nftId = await mintAndApprove721(
-            seller,
-            marketplaceContract.address
-          );
-
-          const offer = [getTestItem721(nftId)];
-
-          const consideration = [
-            getItemETH(parseEther("10"), parseEther("10"), seller.address),
-            getItemETH(parseEther("1"), parseEther("1"), zone.address),
-            getItemETH(parseEther("1"), parseEther("1"), owner.address),
-          ];
-
-          const { order, orderHash, value } = await createOrder(
-            seller,
-            zone,
-            offer,
-            consideration,
-            0 // FULL_OPEN
-          );
-
-          const basicOrderParameters = getBasicOrderParameters(
-            0, // EthForERC721
-            order
-          );
-          await withBalanceChecks([order], 0, null, async () => {
-            const tx = marketplaceContract
-              .connect(buyer)
-              .fulfillBasicOrder(basicOrderParameters, {
-                value,
-              });
-            const receipt = await (await tx).wait();
-            await checkExpectedEvents(tx, receipt, [
-              {
-                order,
-                orderHash,
-                fulfiller: buyer.address,
-              },
-            ]);
-
-            return receipt;
-          });
-        });
-        it("ERC721 <=> ETH (basic, minimal and listed off-chain)", async () => {
-          // Seller mints nft
-          const nftId = await mintAndApprove721(
-            seller,
-            marketplaceContract.address
-          );
-
-          const offer = [getTestItem721(nftId)];
-
-          const consideration = [getItemETH(toBN(1), toBN(1), seller.address)];
-
-          const { order, orderHash, value } = await createOrder(
-            seller,
-            constants.AddressZero,
-            offer,
-            consideration,
-            0, // FULL_OPEN
-            [],
-            null,
-            seller,
-            constants.HashZero,
-            constants.HashZero,
-            true // extraCheap
-          );
-
-          const basicOrderParameters = getBasicOrderParameters(
-            0, // EthForERC721
-            order
-          );
-
-          await withBalanceChecks([order], 0, null, async () => {
-            const tx = marketplaceContract
-              .connect(buyer)
-              .fulfillBasicOrder(basicOrderParameters, {
-                value,
-              });
-            const receipt = await (await tx).wait();
-            await checkExpectedEvents(tx, receipt, [
-              {
-                order,
-                orderHash,
-                fulfiller: buyer.address,
-              },
-            ]);
-
-            return receipt;
-          });
-        });
-        it("ERC721 <=> ETH (basic, minimal and verified on-chain)", async () => {
-          // Seller mints nft
-          const nftId = await mintAndApprove721(
-            seller,
-            marketplaceContract.address
-          );
-
-          const offer = [getTestItem721(nftId)];
-
-          const consideration = [getItemETH(toBN(1), toBN(1), seller.address)];
-
-          const { order, orderHash, value } = await createOrder(
-            seller,
-            constants.AddressZero,
-            offer,
-            consideration,
-            0, // FULL_OPEN
-            [],
-            null,
-            seller,
-            constants.HashZero,
-            constants.HashZero,
-            true // extraCheap
-          );
-
-          // Validate the order from any account
-          await expect(marketplaceContract.connect(owner).validate([order]))
-            .to.emit(marketplaceContract, "OrderValidated")
-            .withArgs(orderHash, seller.address, constants.AddressZero);
-
-          const basicOrderParameters = getBasicOrderParameters(
-            0, // EthForERC721
-            order
-          );
-
-          await withBalanceChecks([order], 0, null, async () => {
-            const tx = marketplaceContract
-              .connect(buyer)
-              .fulfillBasicOrder(basicOrderParameters, {
-                value,
-              });
-            const receipt = await (await tx).wait();
-            await checkExpectedEvents(tx, receipt, [
-              {
-                order,
-                orderHash,
-                fulfiller: buyer.address,
-              },
-            ]);
-
-            return receipt;
-          });
-        });
-        it("ERC721 <=> ETH (standard, minimal and listed off-chain)", async () => {
-          // Seller mints nft
-          const nftId = await mintAndApprove721(
-            seller,
-            marketplaceContract.address
-          );
-
-          const offer = [getTestItem721(nftId)];
-
-          const consideration = [getItemETH(toBN(1), toBN(1), seller.address)];
-
-          const { order, orderHash, value } = await createOrder(
-            seller,
-            constants.AddressZero,
-            offer,
-            consideration,
-            0, // FULL_OPEN
-            [],
-            null,
-            seller,
-            constants.HashZero,
-            constants.HashZero,
-            true // extraCheap
-          );
-
-          await withBalanceChecks([order], 0, null, async () => {
-            const tx = marketplaceContract
-              .connect(buyer)
-              .fulfillOrder(order, toKey(false), {
-                value,
-              });
-            const receipt = await (await tx).wait();
-            await checkExpectedEvents(tx, receipt, [
-              {
-                order,
-                orderHash,
-                fulfiller: buyer.address,
-                fulfillerConduitKey: toKey(false),
               },
             ]);
 
@@ -9779,11 +8592,7 @@
       // Create numERC20s amount of ERC20 objects
       for (let i = 0; i < numERC20s; i++) {
         // Deploy Contract
-<<<<<<< HEAD
-        const tempERC20Contract = await deployContracts(1);
-=======
         const { testERC20: tempERC20Contract } = await fixtureERC20(owner);
->>>>>>> cfdb8e58
         // Create/Approve X amount of  ERC20s
         const erc20Transfer = await createTransferWithApproval(
           tempERC20Contract,
@@ -9800,11 +8609,7 @@
       // Create numEC721s amount of ERC20 objects
       for (let i = 0; i < numEC721s; i++) {
         // Deploy Contract
-<<<<<<< HEAD
-        const tempERC721Contract = await deployContracts(2);
-=======
         const { testERC721: tempERC721Contract } = await fixtureERC721(owner);
->>>>>>> cfdb8e58
         // Create/Approve numEC721s amount of  ERC721s
         const erc721Transfer = await createTransferWithApproval(
           tempERC721Contract,
@@ -9821,13 +8626,9 @@
       // Create numERC1155s amount of ERC1155 objects
       for (let i = 0; i < numERC1155s; i++) {
         // Deploy Contract
-<<<<<<< HEAD
-        const tempERC1155Contract = await deployContracts(3);
-=======
         const { testERC1155: tempERC1155Contract } = await fixtureERC1155(
           owner
         );
->>>>>>> cfdb8e58
         // Create/Approve numERC1155s amount of ERC1155s
         const erc1155Transfer = await createTransferWithApproval(
           tempERC1155Contract,
